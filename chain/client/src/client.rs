//! Client is responsible for tracking the chain and related pieces of infrastructure.
//! Block production is done in done in this actor as well (at the moment).

use std::collections::HashMap;
use std::ops::Sub;
use std::sync::{Arc, RwLock};
use std::thread;
use std::time::{Duration, Instant};

use actix::{
    Actor, ActorFuture, Addr, AsyncContext, Context, ContextFutureSpawner, Handler, Recipient,
    WrapFuture,
};
use borsh::Serializable;
use chrono::{DateTime, Utc};
use futures::Future;
use log::{debug, error, info, warn};

use near_chain::{
    Block, BlockApproval, BlockHeader, BlockStatus, Chain, ChainGenesis, Provenance, RuntimeAdapter,
};
<<<<<<< HEAD
use near_chunks::ShardsManager;
=======
use near_crypto::Signature;
>>>>>>> e58a1c88
use near_network::types::{
    AnnounceAccount, AnnounceAccountRoute, NetworkInfo, PeerId, ReasonForBan, StateResponseInfo,
};
use near_network::{
    NetworkClientMessages, NetworkClientResponses, NetworkRequests, NetworkResponses,
};
<<<<<<< HEAD
use near_primitives::crypto::signature::{verify, Signature};
use near_primitives::hash::{hash, CryptoHash};
use near_primitives::merkle::merklize;
use near_primitives::sharding::ShardChunkHeader;
use near_primitives::types::{AccountId, BlockIndex, EpochId, ShardId};
=======
use near_pool::TransactionPool;
use near_primitives::hash::{hash, CryptoHash};
use near_primitives::receipt::Receipt;
use near_primitives::transaction::{check_tx_history, SignedTransaction};
use near_primitives::types::{AccountId, BlockIndex, ShardId};
>>>>>>> e58a1c88
use near_primitives::unwrap_or_return;
use near_primitives::utils::from_timestamp;
use near_primitives::views::ValidatorInfo;
use near_store::Store;
use near_telemetry::TelemetryActor;

use crate::info::InfoHelper;
use crate::sync::{most_weight_peer, BlockSync, HeaderSync, StateSync, StateSyncResult};
use crate::types::{
    BlockProducer, ClientConfig, Error, ShardSyncStatus, Status, StatusSyncInfo, SyncStatus,
};
use crate::{sync, StatusResponse};
<<<<<<< HEAD
use near_primitives::rpc::ValidatorInfo;

/// Economics config taken from genesis config
struct EconConfig {
    gas_price_adjustment_rate: u8,
    max_inflation_rate: u8,
}
use cached::{Cached, SizedCache};
use near_chain::types::ValidatorSignatureVerificationResult;
use std::cmp::max;

enum AccountAnnounceVerificationResult {
    Valid,
    UnknownEpoch,
    Invalid(ReasonForBan),
}
=======
use std::cmp::min;
>>>>>>> e58a1c88

pub struct ClientActor {
    config: ClientConfig,
    sync_status: SyncStatus,
    chain: Chain,
    runtime_adapter: Arc<dyn RuntimeAdapter>,
    shards_mgr: ShardsManager,
    /// A mapping from a block for which a state sync is underway for the next epoch, and the object
    /// storing the current status of the state sync
    catchup_state_syncs: HashMap<CryptoHash, (StateSync, HashMap<u64, ShardSyncStatus>)>,
    block_producer: Option<BlockProducer>,
    network_actor: Recipient<NetworkRequests>,
    network_info: NetworkInfo,
    /// Identity that represents this Client at the network level.
    /// It is used as part of the messages that identify this client.
    node_id: PeerId,
    /// Approvals for which we do not have the block yet
    pending_approvals: SizedCache<CryptoHash, HashMap<AccountId, (Signature, PeerId)>>,
    /// Set of approvals for the next block.
    approvals: HashMap<usize, Signature>,
    /// Timestamp when last block was received / processed. Used to timeout block production.
    last_block_processed: Instant,
    /// Keeps track of syncing headers.
    header_sync: HeaderSync,
    /// Keeps track of syncing block.
    block_sync: BlockSync,
    /// Keeps track of syncing state.
    state_sync: StateSync,
    /// Last time we announced our accounts as validators.
    last_val_announce_height: Option<BlockIndex>,
    /// Info helper.
    info_helper: InfoHelper,
    /// economics constants
    econ_config: EconConfig,
}

fn wait_until_genesis(genesis_time: &DateTime<Utc>) {
    let now = Utc::now();
    //get chrono::Duration::num_seconds() by deducting genesis_time from now
    let chrono_seconds = genesis_time.signed_duration_since(now).num_seconds();
    //check if number of seconds in chrono::Duration larger than zero
    if chrono_seconds > 0 {
        info!(target: "chain", "Waiting until genesis: {}", chrono_seconds);
        let seconds = Duration::from_secs(chrono_seconds as u64);
        thread::sleep(seconds);
    }
}

impl ClientActor {
    pub fn new(
        config: ClientConfig,
        store: Arc<Store>,
        chain_genesis: ChainGenesis,
        runtime_adapter: Arc<dyn RuntimeAdapter>,
        node_id: PeerId,
        network_actor: Recipient<NetworkRequests>,
        block_producer: Option<BlockProducer>,
        telemetry_actor: Addr<TelemetryActor>,
    ) -> Result<Self, Error> {
<<<<<<< HEAD
        wait_until_genesis(&chain_genesis.time);
        let chain = Chain::new(store.clone(), runtime_adapter.clone(), &chain_genesis)?;
        let shards_mgr = ShardsManager::new(
            block_producer.as_ref().map(|x| x.account_id.clone()),
            runtime_adapter.clone(),
            network_actor.clone(),
            store.clone(),
        );
=======
        wait_until_genesis(&genesis_time);
        let chain = Chain::new(
            store,
            runtime_adapter.clone(),
            genesis_time,
            config.transaction_validity_period,
        )?;
        let tx_pool = TransactionPool::new();
>>>>>>> e58a1c88
        let sync_status = SyncStatus::AwaitingPeers;
        let header_sync = HeaderSync::new(network_actor.clone());
        let block_sync = BlockSync::new(network_actor.clone(), config.block_fetch_horizon);
        let state_sync = StateSync::new(network_actor.clone());
        if let Some(bp) = &block_producer {
            info!(target: "client", "Starting validator node: {}", bp.account_id);
        }

        let info_helper = InfoHelper::new(telemetry_actor, block_producer.clone());
        let num_block_producers = config.num_block_producers;

        Ok(ClientActor {
            config,
            sync_status,
            chain,
            runtime_adapter,
            shards_mgr,
            catchup_state_syncs: HashMap::new(),
            network_actor,
            node_id,
            block_producer,
            network_info: NetworkInfo {
                num_active_peers: 0,
                peer_max_count: 0,
                most_weight_peers: vec![],
                received_bytes_per_sec: 0,
                sent_bytes_per_sec: 0,
                known_producers: vec![],
            },
            pending_approvals: SizedCache::with_size(num_block_producers),
            approvals: HashMap::default(),
            last_block_processed: Instant::now(),
            header_sync,
            block_sync,
            state_sync,
            last_val_announce_height: None,
            info_helper,
            econ_config: EconConfig {
                gas_price_adjustment_rate: chain_genesis.gas_price_adjustment_rate,
                max_inflation_rate: chain_genesis.max_inflation_rate,
            },
        })
    }

    fn check_signature_account_announce(
        &self,
        announce_account: &AnnounceAccount,
    ) -> AccountAnnounceVerificationResult {
        // Check header is correct.
        let header_hash = announce_account.header_hash();
        let header = announce_account.header();

        // hash must match announcement hash ...
        if header_hash != header.hash {
            return AccountAnnounceVerificationResult::Invalid(ReasonForBan::InvalidHash);
        }

        // ... and signature should be valid.
        match self.runtime_adapter.verify_validator_signature(
            &announce_account.epoch_id,
            &announce_account.account_id,
            header_hash.as_ref(),
            &header.signature,
        ) {
            ValidatorSignatureVerificationResult::Valid => {}
            ValidatorSignatureVerificationResult::Invalid => {
                return AccountAnnounceVerificationResult::Invalid(ReasonForBan::InvalidSignature);
            }
            ValidatorSignatureVerificationResult::UnknownEpoch => {
                return AccountAnnounceVerificationResult::UnknownEpoch;
            }
        }

        // Check intermediates hops are correct.
        // Skip first element (header)
<<<<<<< HEAD
        match announce_account.route.iter().skip(1).fold(Ok(header_hash), |previous_hash, hop| {
            // Folding function will return None if at least one hop checking fail,
            // otherwise it will return hash from last hop.
            if let Ok(previous_hash) = previous_hash {
                let AnnounceAccountRoute { peer_id, hash: current_hash, signature } = hop;

                let real_current_hash =
                    &hash([previous_hash.as_ref(), peer_id.as_ref()].concat().as_slice());

                if real_current_hash != current_hash {
                    return Err(ReasonForBan::InvalidHash);
                }

                if verify(current_hash.as_ref(), signature, &peer_id.public_key()) {
                    Ok(current_hash.clone())
=======
        announce_account
            .route
            .iter()
            .skip(1)
            .fold(Ok(header_hash), |previous_hash, hop| {
                // Folding function will return None if at least one hop checking fail,
                // otherwise it will return hash from last hop.
                if let Ok(previous_hash) = previous_hash {
                    let AnnounceAccountRoute { peer_id, hash: current_hash, signature } = hop;

                    let real_current_hash = &hash(
                        [
                            previous_hash.as_ref(),
                            peer_id.try_to_vec().expect("Failed to serialize").as_ref(),
                        ]
                        .concat()
                        .as_slice(),
                    );

                    if real_current_hash != current_hash {
                        return Err(ReasonForBan::InvalidHash);
                    }

                    if signature.verify(current_hash.as_ref(), &peer_id.public_key()) {
                        Ok(previous_hash)
                    } else {
                        Err(ReasonForBan::InvalidSignature)
                    }
>>>>>>> e58a1c88
                } else {
                    return Err(ReasonForBan::InvalidSignature);
                }
            } else {
                previous_hash
            }
        }) {
            Ok(_) => AccountAnnounceVerificationResult::Valid,
            Err(reason_for_ban) => AccountAnnounceVerificationResult::Invalid(reason_for_ban),
        }
    }
}

impl Actor for ClientActor {
    type Context = Context<Self>;

    fn started(&mut self, ctx: &mut Self::Context) {
        // Start syncing job.
        self.start_sync(ctx);

        // Start catchup job.
        self.catchup(ctx);

        // Start fetching information from network.
        self.fetch_network_info(ctx);

        // Start periodic logging of current state of the client.
        self.log_summary(ctx);
    }
}

impl Handler<NetworkClientMessages> for ClientActor {
    type Result = NetworkClientResponses;

    fn handle(&mut self, msg: NetworkClientMessages, ctx: &mut Context<Self>) -> Self::Result {
        match msg {
            NetworkClientMessages::Transaction(tx) => {
                let runtime_adapter = self.runtime_adapter.clone();
                let shard_id = runtime_adapter.account_id_to_shard_id(&tx.body.get_originator());
                if let Ok(chunk_extra) = self.chain.get_latest_chunk_extra(shard_id) {
                    match self.runtime_adapter.validate_tx(shard_id, chunk_extra.state_root, tx) {
                        Ok(valid_transaction) => {
                            debug!(
                                "MOO recording a transaction. I'm {:?}, {}",
                                self.block_producer.as_ref().unwrap().account_id,
                                shard_id
                            );
                            self.shards_mgr.insert_transaction(shard_id, valid_transaction);
                            NetworkClientResponses::ValidTx
                        }
                        Err(err) => NetworkClientResponses::InvalidTx(err),
                    }
                } else {
                    NetworkClientResponses::NoResponse
                }
            }
            NetworkClientMessages::BlockHeader(header, peer_id) => {
                self.receive_header(header, peer_id)
            }
            NetworkClientMessages::Block(block, peer_id, was_requested) => {
                if let SyncStatus::StateSync(sync_hash, _) = &mut self.sync_status {
                    if let Ok(header) = self.chain.get_block_header(sync_hash) {
                        if block.hash() == header.prev_hash {
                            if let Err(_) = self.chain.save_block(&block) {
                                error!(target: "client", "Failed to save a block during state sync");
                            }
                            return NetworkClientResponses::NoResponse;
                        }
                    }
                }
                self.receive_block(ctx, block, peer_id, was_requested)
            }
            NetworkClientMessages::BlockRequest(hash) => {
                if let Ok(block) = self.chain.get_block(&hash) {
                    NetworkClientResponses::Block(block.clone())
                } else {
                    NetworkClientResponses::NoResponse
                }
            }
            NetworkClientMessages::BlockHeadersRequest(hashes) => {
                if let Ok(headers) = self.retrieve_headers(hashes) {
                    NetworkClientResponses::BlockHeaders(headers)
                } else {
                    NetworkClientResponses::NoResponse
                }
            }
            NetworkClientMessages::GetChainInfo => match self.chain.head() {
                Ok(head) => NetworkClientResponses::ChainInfo {
                    genesis: self.chain.genesis().hash(),
                    height: head.height,
                    total_weight: head.total_weight,
                },
                Err(err) => {
                    error!(target: "client", "{}", err);
                    NetworkClientResponses::NoResponse
                }
            },
            NetworkClientMessages::BlockHeaders(headers, peer_id) => {
                if self.receive_headers(headers, peer_id) {
                    NetworkClientResponses::NoResponse
                } else {
                    warn!(target: "client", "Banning node for sending invalid block headers");
                    NetworkClientResponses::Ban { ban_reason: ReasonForBan::BadBlockHeader }
                }
            }
            NetworkClientMessages::BlockApproval(account_id, hash, signature, peer_id) => {
                if self.collect_block_approval(&account_id, &hash, &signature, &peer_id) {
                    NetworkClientResponses::NoResponse
                } else {
                    warn!(target: "client", "Banning node for sending invalid block approval: {} {} {}", account_id, hash, signature);
                    NetworkClientResponses::Ban { ban_reason: ReasonForBan::BadBlockApproval }
                }
            }
            NetworkClientMessages::StateRequest(shard_id, hash) => {
                debug!(
                    "MOO received state request for hash {:?}, I'm {:?}",
                    hash,
                    self.block_producer.clone().map(|x| x.account_id)
                );
                if let Ok((prev_chunk_extra, payload, outgoing_receipts, incoming_receipts)) =
                    self.chain.state_request(shard_id, hash)
                {
                    return NetworkClientResponses::StateResponse(StateResponseInfo {
                        shard_id,
                        hash,
                        prev_chunk_extra,
                        payload,
                        outgoing_receipts,
                        incoming_receipts,
                    });
                } else {
                    // TODO XXX MOO REMOVE
                    debug!(target: "client", "State request for shard {} failed, I'm {:?}", shard_id, self.block_producer.clone().unwrap().account_id);
                }
                NetworkClientResponses::NoResponse
            }
            NetworkClientMessages::StateResponse(StateResponseInfo {
                shard_id,
                hash,
                prev_chunk_extra,
                payload,
                outgoing_receipts,
                incoming_receipts,
            }) => {
                debug!(
                    "MOO received state response for hash {:?}, I'm {:?}",
                    hash,
                    self.block_producer.clone().map(|x| x.account_id)
                );
                // Populate the hashmaps with shard statuses that might be interested in this state
                //     (naturally, the plural of statuses is statuseses)
                let mut shard_statuseses = vec![];

                // ... It could be that the state was requested by the state sync
                if let SyncStatus::StateSync(sync_hash, shard_statuses) = &mut self.sync_status {
                    if hash == *sync_hash {
                        shard_statuseses.push(shard_statuses);
                    }
                }

                // ... Or one of the catchups
                for (sync_hash, state_sync_info) in self.chain.store().iterate_state_sync_infos() {
                    if hash == sync_hash {
                        assert_eq!(sync_hash, state_sync_info.epoch_tail_hash);
                        if let Some((_, shard_statuses)) =
                            self.catchup_state_syncs.get_mut(&sync_hash)
                        {
                            debug!("MOO there's a status to update for {:?}", hash);
                            shard_statuseses.push(shard_statuses);
                        }
                        // We should not be requesting the same state twice.
                        break;
                    }
                }

                if !shard_statuseses.is_empty() {
                    match self.chain.set_shard_state(
                        &self.block_producer.as_ref().map(|bp| bp.account_id.clone()),
                        shard_id,
                        hash,
                        prev_chunk_extra,
                        payload,
                        outgoing_receipts,
                        incoming_receipts,
                    ) {
                        Ok(()) => {
                            for shard_statuses in shard_statuseses {
                                shard_statuses.insert(shard_id, ShardSyncStatus::StateDone);
                            }
                        }
                        Err(err) => {
                            for shard_statuses in shard_statuseses {
                                shard_statuses.insert(
                                    shard_id,
                                    ShardSyncStatus::Error(format!(
                                        "Failed to set state for {} @ {}: {}",
                                        shard_id, hash, err
                                    )),
                                );
                            }
                        }
                    }
                }

                NetworkClientResponses::NoResponse
            }
            NetworkClientMessages::ChunkPartRequest(part_request_msg, peer_id) => {
                let _ = self.shards_mgr.process_chunk_part_request(part_request_msg, peer_id);
                NetworkClientResponses::NoResponse
            }
            NetworkClientMessages::ChunkOnePartRequest(part_request_msg, peer_id) => {
                let _ = self.shards_mgr.process_chunk_one_part_request(part_request_msg, peer_id);
                NetworkClientResponses::NoResponse
            }
            NetworkClientMessages::ChunkPart(part_msg) => {
                if let Ok(Some(height)) = self.shards_mgr.process_chunk_part(part_msg) {
                    self.process_blocks_with_missing_chunks(ctx, height);
                }
                NetworkClientResponses::NoResponse
            }
            NetworkClientMessages::ChunkOnePart(one_part_msg) => {
                let prev_block_hash = one_part_msg.header.prev_block_hash;
                if let Ok(ret) = self.shards_mgr.process_chunk_one_part(one_part_msg.clone()) {
                    if ret {
                        // If the chunk builds on top of the current head, get all the remaining parts
                        // TODO: if the bp receives the chunk before they receive the block, they will
                        //     not collect the parts currently. It will result in chunk not included
                        //     in the next block.
                        if self.block_producer.as_ref().map_or_else(
                            || false,
                            |bp| {
                                self.shards_mgr.cares_about_shard_this_or_next_epoch(
                                    &bp.account_id,
                                    prev_block_hash,
                                    one_part_msg.shard_id,
                                )
                            },
                        ) && self
                            .chain
                            .head()
                            .map(|head| head.last_block_hash == one_part_msg.header.prev_block_hash)
                            .unwrap_or(false)
                        {
                            self.shards_mgr.request_chunks(vec![one_part_msg.header]);
                        } else {
                            // We are getting here either because we don't care about the shard, or
                            //    because we see the one part before we see the block.
                            // In the latter case we will request parts once the block is received
                        }
                        self.process_blocks_with_missing_chunks(ctx, prev_block_hash);
                    }
                }
                NetworkClientResponses::NoResponse
            }
            NetworkClientMessages::AnnounceAccount(announce_account) => {
                match self.check_signature_account_announce(&announce_account) {
                    AccountAnnounceVerificationResult::Valid => {
                        actix::spawn(
                            self.network_actor
                                .send(NetworkRequests::AnnounceAccount(announce_account, false))
                                .map_err(|e| error!(target: "client", "{}", e))
                                .map(|_| ()),
                        );
                        NetworkClientResponses::NoResponse
                    }
                    AccountAnnounceVerificationResult::Invalid(ban_reason) => {
                        NetworkClientResponses::Ban { ban_reason }
                    }
                    AccountAnnounceVerificationResult::UnknownEpoch => {
                        NetworkClientResponses::NoResponse
                    }
                }
            }
        }
    }
}

impl Handler<Status> for ClientActor {
    type Result = Result<StatusResponse, String>;

    fn handle(&mut self, _: Status, _: &mut Context<Self>) -> Self::Result {
        let head = self.chain.head().map_err(|err| err.to_string())?;
        let prev_header =
            self.chain.get_block_header(&head.last_block_hash).map_err(|err| err.to_string())?;
<<<<<<< HEAD
        let latest_block_time = prev_header.timestamp.clone();
=======
        let latest_block_time = prev_header.inner.timestamp.clone();
        let state_root =
            self.chain.get_post_state_root(&head.last_block_hash).map_err(|err| err.to_string())?;
>>>>>>> e58a1c88
        let validators = self
            .runtime_adapter
            .get_epoch_block_producers(&head.epoch_id, &head.last_block_hash)
            .map_err(|err| err.to_string())?
            .into_iter()
            .map(|(account_id, is_slashed)| ValidatorInfo { account_id, is_slashed })
            .collect();
        Ok(StatusResponse {
            version: self.config.version.clone(),
            chain_id: self.config.chain_id.clone(),
            rpc_addr: self.config.rpc_addr.clone(),
            validators,
            sync_info: StatusSyncInfo {
                latest_block_hash: head.last_block_hash.into(),
                latest_block_height: head.height,
<<<<<<< HEAD
                latest_state_root: prev_header.prev_state_root.clone(),
                latest_block_time,
=======
                latest_state_root: state_root.clone().into(),
                latest_block_time: from_timestamp(latest_block_time),
>>>>>>> e58a1c88
                syncing: self.sync_status.is_syncing(),
            },
        })
    }
}

impl ClientActor {
    /// Gets called when block got accepted.
    /// Send updates over network, update tx pool and notify ourselves if it's time to produce next block.
    fn on_block_accepted(
        &mut self,
        ctx: &mut Context<ClientActor>,
        block_hash: CryptoHash,
        status: BlockStatus,
        provenance: Provenance,
    ) {
        let block = match self.chain.get_block(&block_hash) {
            Ok(block) => block.clone(),
            Err(err) => {
                error!(target: "client", "Failed to find block {} that was just accepted: {}", block_hash, err);
                return;
            }
        };

        // Update when last block was processed.
        self.last_block_processed = Instant::now();

        // Count blocks and transactions processed both in SYNC and regular modes.
        self.info_helper.block_processed(block.transactions.len() as u64);

        // Process orphaned chunk_one_parts
        if self.shards_mgr.process_orphaned_one_parts(block_hash) {
            // process_orphaned_one_parts returns true if some of the one parts were not known before
            //    generally in this case we would check blocks with missing chunks, but since the
            //    block that unbloked the one parts was just processed, any block that would actually
            //    depend on those one parts would have been an orphan, not a block with missing chunks,
            //    so no need to process anything here
            error!("MOO unlocked some orphaned one parts");
            // TODO XXX MOO: the comment above suggests this line is not needed, and yet here it is? O.o
            self.process_blocks_with_missing_chunks(ctx, block_hash);
        }

        if provenance != Provenance::SYNC {
            // If we produced the block, then we want to broadcast it.
            // If received the block from another node then broadcast "header first" to minimise network traffic.
            if provenance == Provenance::PRODUCED {
                let _ = self.network_actor.do_send(NetworkRequests::Block { block: block.clone() });
            } else {
                let approval = self.pending_approvals.cache_get(&block_hash).cloned();
                if let Some(approval) = approval {
                    for (account_id, (sig, peer_id)) in approval {
                        if !self.collect_block_approval(&account_id, &block_hash, &sig, &peer_id) {
                            let _ = self.network_actor.do_send(NetworkRequests::BanPeer {
                                peer_id,
                                ban_reason: ReasonForBan::BadBlockApproval,
                            });
                        }
                    }
                }
                let approval = self.get_block_approval(&block);
                let _ = self.network_actor.do_send(NetworkRequests::BlockHeaderAnnounce {
                    header: block.header.clone(),
                    approval,
                });
            }

            // If this is block producing node and next block is produced by us, schedule to produce a block after a delay.
            self.handle_scheduling_block_production(
                ctx,
                block.hash(),
                block.header.inner.height,
                block.header.inner.height,
            );
        }

        if let Some(bp) = self.block_producer.clone() {
            // Reconcile the txpool against the new block *after* we have broadcast it too our peers.
            // This may be slow and we do not want to delay block propagation.
            match status {
                BlockStatus::Next => {
                    // If this block immediately follows the current tip, remove transactions
                    //    from the txpool
                    self.remove_transactions_for_block(bp.account_id.clone(), &block);
                }
                BlockStatus::Fork => {
                    // If it's a fork, no need to reconcile transactions or produce chunks
                    return;
                }
                BlockStatus::Reorg(prev_head) => {
                    // If a reorg happened, reintroduce transactions from the previous chain and
                    //    remove transactions from the new chain
                    let mut reintroduce_head =
                        self.chain.get_block_header(&prev_head).unwrap().clone();
                    let mut remove_head = block.header.clone();
                    assert_ne!(remove_head.hash(), reintroduce_head.hash());

                    let mut to_remove = vec![];
                    let mut to_reintroduce = vec![];

                    while remove_head.hash() != reintroduce_head.hash() {
                        while remove_head.height > reintroduce_head.height {
                            to_remove.push(remove_head.hash());
                            remove_head = self
                                .chain
                                .get_block_header(&remove_head.prev_hash)
                                .unwrap()
                                .clone();
                        }
                        while reintroduce_head.height > remove_head.height
                            || reintroduce_head.height == remove_head.height
                                && reintroduce_head.hash() != remove_head.hash()
                        {
                            to_reintroduce.push(reintroduce_head.hash());
                            reintroduce_head = self
                                .chain
                                .get_block_header(&reintroduce_head.prev_hash)
                                .unwrap()
                                .clone();
                        }
                    }

                    for to_reintroduce_hash in to_reintroduce {
                        let block = self.chain.get_block(&to_reintroduce_hash).unwrap().clone();
                        self.reintroduce_transactions_for_block(bp.account_id.clone(), &block);
                    }

                    for to_remove_hash in to_remove {
                        let block = self.chain.get_block(&to_remove_hash).unwrap().clone();
                        self.remove_transactions_for_block(bp.account_id.clone(), &block);
                    }
                }
            };

            if provenance != Provenance::SYNC {
                // Produce new chunks
                for shard_id in 0..self.runtime_adapter.num_shards() {
                    let epoch_id = self
                        .runtime_adapter
                        .get_epoch_id_from_prev_block(&block.header.hash())
                        .unwrap();
                    let chunk_proposer = self
                        .runtime_adapter
                        .get_chunk_producer(&epoch_id, block.header.height + 1, shard_id)
                        .unwrap();

                    if chunk_proposer == *bp.account_id {
                        if let Err(err) = self.produce_chunk(
                            ctx,
                            block.hash(),
                            &epoch_id,
                            block.chunks[shard_id as usize].clone(),
                            block.header.height + 1,
                            shard_id,
                        ) {
                            error!(target: "client", "Error producing chunk {:?}", err);
                        }
                    }
                }
            }
        }

        self.check_send_announce_account(block.header.prev_hash);
    }

    fn remove_transactions_for_block(&mut self, me: AccountId, block: &Block) {
        for (shard_id, chunk_header) in block.chunks.iter().enumerate() {
            let shard_id = shard_id as ShardId;
            if block.header.height == chunk_header.height_included {
                if self.shards_mgr.cares_about_shard_this_or_next_epoch(
                    &me,
                    block.header.prev_hash,
                    shard_id,
                ) {
                    self.shards_mgr.remove_transactions(
                        shard_id,
                        // By now the chunk must be in store, otherwise the block would have been orphaned
                        &self.chain.get_chunk(&chunk_header).unwrap().transactions,
                    );
                }
            }
        }
    }

<<<<<<< HEAD
    fn reintroduce_transactions_for_block(&mut self, me: AccountId, block: &Block) {
        for (shard_id, chunk_header) in block.chunks.iter().enumerate() {
            let shard_id = shard_id as ShardId;
            if block.header.height == chunk_header.height_included {
                if self.shards_mgr.cares_about_shard_this_or_next_epoch(
                    &me,
                    block.header.prev_hash,
                    shard_id,
                ) {
                    self.shards_mgr.reintroduce_transactions(
                        shard_id,
                        // By now the chunk must be in store, otherwise the block would have been orphaned
                        &self.chain.get_chunk(&chunk_header).unwrap().transactions,
                    );
                }
            }
        }
=======
        self.check_send_announce_account(&block.hash(), block.header.inner.height);
>>>>>>> e58a1c88
    }

    /// Check if client Account Id should be sent and send it.
    /// Account Id is sent when is not current a validator but are becoming a validator soon.
<<<<<<< HEAD
    fn check_send_announce_account(&mut self, prev_block_hash: CryptoHash) {
        if self.network_info.num_active_peers == 0 {
            warn!(target: "client", "No peers: skip account announce");
            return;
        }

=======
    fn check_send_announce_account(&mut self, block_hash: &CryptoHash, block_height: BlockIndex) {
>>>>>>> e58a1c88
        // Announce AccountId if client is becoming a validator soon.
        let next_epoch_id = unwrap_or_return!(
            self.runtime_adapter.get_next_epoch_id_from_prev_block(&prev_block_hash),
            ()
        );

        // First check that we currently have an AccountId
        if self.block_producer.is_none() {
            // There is no account id associated with this client
            return;
        }
        let block_producer = self.block_producer.as_ref().unwrap();

<<<<<<< HEAD
        let epoch_start_height =
            unwrap_or_return!(self.runtime_adapter.get_epoch_start_height(&prev_block_hash), ());

        debug!(target: "client", "Check announce account for {}, epoch start height: {}, {:?}", block_producer.account_id, epoch_start_height, self.last_val_announce_height);

        // TODO MOO XXX: only announce if will be a validator in the next epoch.
        // TODO MOO WTF: currently, it will still resend this every epoch.
        if let Some(last_val_announce_height) = self.last_val_announce_height {
            if last_val_announce_height >= epoch_start_height {
                // This announcement was already done!
                return;
=======
        let epoch_hash = match self
            .runtime_adapter
            .get_epoch_offset(*block_hash, block_height + self.config.announce_account_horizon)
        {
            Ok((epoch_hash, 0)) => epoch_hash,
            // Don't announce if the block is unknown to us or the offset is greater than 0
            _ => return,
        };

        if let Ok(epoch_block) = self.chain.get_block(&epoch_hash) {
            let epoch_height = epoch_block.header.inner.height;

            if let Some(last_val_announce_height) = self.last_val_announce_height {
                if last_val_announce_height == epoch_height {
                    // This announcement was already done!
                    return;
                }
>>>>>>> e58a1c88
            }
        }

<<<<<<< HEAD
        // Check client is part of the futures validators
        if let Ok(validators) =
            self.runtime_adapter.get_epoch_block_producers(&next_epoch_id, &prev_block_hash)
        {
            // TODO(MarX): Use HashSet in validator manager to do fast searching.
            if validators.iter().any(|(account_id, _)| (account_id == &block_producer.account_id)) {
                debug!(target: "client", "Sending announce account for {}", block_producer.account_id);
                self.last_val_announce_height = Some(epoch_start_height);
                let (hash, signature) = self.sign_announce_account(&next_epoch_id).unwrap();

                actix::spawn(
                    self.network_actor
                        .send(NetworkRequests::AnnounceAccount(
                            AnnounceAccount::new(
=======
            // Check client is part of the futures validators
            if let Ok(validators) =
                self.runtime_adapter.get_epoch_block_proposers(&epoch_hash, &block_hash)
            {
                // TODO(MarX): Use HashSet in validator manager to do fast searching.
                if validators
                    .iter()
                    .any(|account_id| (&(account_id.0) == &block_producer.account_id))
                {
                    self.last_val_announce_height = Some(epoch_height);
                    let (hash, signature) = self.sign_announce_account(epoch_hash).unwrap();

                    actix::spawn(
                        self.network_actor
                            .send(NetworkRequests::AnnounceAccount(AnnounceAccount::new(
>>>>>>> e58a1c88
                                block_producer.account_id.clone(),
                                next_epoch_id,
                                self.node_id,
                                hash,
                                signature,
                            ),
                            true,
                        ))
                        .map_err(|e| error!(target: "client", "{:?}", e))
                        .map(|_| ()),
                );
            }
        }
    }

    fn sign_announce_account(&self, epoch_id: &EpochId) -> Result<(CryptoHash, Signature), ()> {
        if let Some(block_producer) = self.block_producer.as_ref() {
            let hash = AnnounceAccount::build_header_hash(
<<<<<<< HEAD
                &block_producer.account_id,
                &self.node_id,
                epoch_id,
=======
                block_producer.account_id.clone(),
                self.node_id,
                epoch,
>>>>>>> e58a1c88
            );
            let signature = block_producer.signer.sign(hash.as_ref());
            Ok((hash, signature))
        } else {
            Err(())
        }
    }

    fn get_block_proposer(
        &self,
        epoch_id: &EpochId,
        height: BlockIndex,
    ) -> Result<AccountId, Error> {
        self.runtime_adapter.get_block_producer(epoch_id, height).map_err(|err| err.into())
    }

    fn get_epoch_block_proposers(
        &self,
        epoch_id: &EpochId,
        last_block_hash: &CryptoHash,
    ) -> Result<Vec<(AccountId, bool)>, Error> {
        self.runtime_adapter
            .get_epoch_block_producers(epoch_id, last_block_hash)
            .map_err(|err| err.into())
    }

    /// Create approval for given block or return none if not a block producer.
    fn get_block_approval(&mut self, block: &Block) -> Option<BlockApproval> {
<<<<<<< HEAD
        let mut epoch_hash =
            self.runtime_adapter.get_epoch_id_from_prev_block(&block.hash()).ok()?;
=======
        let (mut epoch_hash, offset) = self
            .runtime_adapter
            .get_epoch_offset(block.header.inner.epoch_hash, block.header.inner.height + 1)
            .ok()?;
>>>>>>> e58a1c88
        let next_block_producer_account =
            self.get_block_proposer(&epoch_hash, block.header.inner.height + 1);
        if let (Some(block_producer), Ok(next_block_producer_account)) =
            (&self.block_producer, &next_block_producer_account)
        {
            if &block_producer.account_id != next_block_producer_account {
<<<<<<< HEAD
                epoch_hash = block.header.epoch_id.clone();
=======
                // TODO: fix this suboptimal code
                if offset == 0 {
                    epoch_hash = self
                        .runtime_adapter
                        .get_epoch_offset(block.header.inner.prev_hash, block.header.inner.height)
                        .ok()?
                        .0;
                }
>>>>>>> e58a1c88
                if let Ok(validators) =
                    self.runtime_adapter.get_epoch_block_producers(&epoch_hash, &block.hash())
                {
                    if let Some((_, is_slashed)) =
                        validators.into_iter().find(|v| v.0 == block_producer.account_id)
                    {
                        if !is_slashed {
                            return Some(BlockApproval::new(
                                block.hash(),
                                &*block_producer.signer,
                                next_block_producer_account.clone(),
                            ));
                        }
                    }
                }
            }
        }
        None
    }

    /// Checks if we are block producer and if we are next block producer schedules calling `produce_block`.
    /// If we are not next block producer, schedule to check timeout.
    fn handle_scheduling_block_production(
        &mut self,
        ctx: &mut Context<ClientActor>,
        block_hash: CryptoHash,
        last_height: BlockIndex,
        check_height: BlockIndex,
    ) {
        let epoch_id =
            unwrap_or_return!(self.runtime_adapter.get_epoch_id_from_prev_block(&block_hash), ());
        let next_block_producer_account =
            unwrap_or_return!(self.get_block_proposer(&epoch_id, check_height + 1), ());
        if let Some(block_producer) = &self.block_producer {
            if block_producer.account_id.clone() == next_block_producer_account {
                ctx.run_later(self.config.min_block_production_delay, move |act, ctx| {
                    act.produce_block(ctx, block_hash, last_height, check_height + 1);
                });
            } else {
                // Otherwise, schedule timeout to check if the next block was produced.
                ctx.run_later(self.config.max_block_production_delay, move |act, ctx| {
                    act.check_block_timeout(ctx, last_height, check_height);
                });
            }
        }
    }

    /// Checks if next block was produced within timeout, if not check if we should produce next block.
    /// `last_height` is the height of the `head` at the point of scheduling,
    /// `check_height` is the height at which to call `handle_scheduling_block_production` to skip non received blocks.
    /// TODO: should we send approvals for `last_height` block to next block producer?
    fn check_block_timeout(
        &mut self,
        ctx: &mut Context<ClientActor>,
        last_height: BlockIndex,
        check_height: BlockIndex,
    ) {
        let head = unwrap_or_return!(self.chain.head(), ());
        // If height changed since we scheduled this, exit.
        if head.height != last_height {
            return;
        }
        debug!(target: "client", "{:?} Timeout for {}, current head {}, next head {}, suggesting to skip", self.block_producer.as_ref().map(|bp| bp.account_id.clone()), last_height, head.height, check_height);
        // Update how long ago last block arrived to reset block production timer.
        self.last_block_processed = Instant::now();
        self.handle_scheduling_block_production(
            ctx,
            head.last_block_hash,
            last_height,
            check_height + 1,
        );
    }

    /// Produce block if we are block producer for given block. If error happens, retry.
    fn produce_block(
        &mut self,
        ctx: &mut Context<ClientActor>,
        block_hash: CryptoHash,
        last_height: BlockIndex,
        next_height: BlockIndex,
    ) {
        if let Err(err) = self.produce_block_err(ctx, last_height, next_height) {
            error!(target: "client", "Block production failed: {:?}", err);
            self.handle_scheduling_block_production(ctx, block_hash, last_height, next_height - 1);
        }
    }

    fn produce_chunk(
        &mut self,
        _ctx: &mut Context<ClientActor>, // TODO: remove?
        prev_block_hash: CryptoHash,
        epoch_id: &EpochId,
        last_header: ShardChunkHeader,
        next_height: BlockIndex,
        shard_id: ShardId,
    ) -> Result<(), Error> {
        let block_producer = self.block_producer.as_ref().ok_or_else(|| {
            Error::ChunkProducer("Called without block producer info.".to_string())
        })?;

        let chunk_proposer =
            self.runtime_adapter.get_chunk_producer(epoch_id, next_height, shard_id).unwrap();
        if block_producer.account_id != chunk_proposer {
            debug!(target: "client", "Not producing chunk for shard {}: chain at {}, not block producer for next block. Me: {}, proposer: {}", shard_id, next_height, block_producer.account_id, chunk_proposer);
            return Ok(());
        }

        debug!(
            target: "client",
            "Producing chunk at height {} for shard {}, I'm {}",
            next_height,
            shard_id,
            block_producer.account_id
        );

        let chunk_extra = self
            .chain
            .get_latest_chunk_extra(shard_id)
            .map_err(|err| Error::ChunkProducer(format!("No chunk extra available: {}", err)))?
            .clone();

        let transactions =
            self.shards_mgr.prepare_transactions(shard_id, self.config.block_expected_weight)?;
        info!("Creating a chunk with {} transactions for shard {}", transactions.len(), shard_id);

        let (_, receipts) = self.chain.get_outgoing_receipts_for_shard(
            prev_block_hash,
            shard_id,
            last_header.height_included,
        )?;

        // receipts proofs root is calculating here
        //
        // for each subset of incoming_receipts_into_shard_i_from_the_current_one
        // we calculate hash here and save it
        // and then hash all of them into a single receipts root
        //
        // we check validity in two ways:
        // 1. someone who cares about shard will download all the receipts
        // and checks that receipts_root equals to all receipts hashed
        // 2. anyone who just asks for one's incoming receipts
        // will receive a piece of incoming receipts only
        // with merkle receipts proofs which can be checked locally
        let receipts_hashes = self.runtime_adapter.build_receipts_hashes(&receipts)?;
        let (receipts_root, _) = merklize(&receipts_hashes);

        let encoded_chunk = self
            .shards_mgr
            .create_encoded_shard_chunk(
                prev_block_hash,
                chunk_extra.state_root,
                next_height,
                shard_id,
                chunk_extra.gas_used,
                chunk_extra.gas_limit,
                chunk_extra.validator_proposals.clone(),
                &transactions,
                &receipts,
                receipts_root,
                block_producer.signer.clone(),
            )
            .map_err(|_e| {
                Error::ChunkProducer("Can't create encoded chunk, serialization error.".to_string())
            })?;

        debug!(
            target: "client",
            "Produced chunk at height {} for shard {} with {} txs and {} receipts, I'm {}, chunk_hash: {}",
            next_height,
            shard_id,
            transactions.len(),
            receipts.len(),
            block_producer.account_id,
            encoded_chunk.chunk_hash().0,
        );

        self.shards_mgr.distribute_encoded_chunk(encoded_chunk, receipts);

        Ok(())
    }

    /// Produce block if we are block producer for given `next_height` index.
    /// Can return error, should be called with `produce_block` to handle errors and reschedule.
    fn produce_block_err(
        &mut self,
        ctx: &mut Context<ClientActor>,
        last_height: BlockIndex,
        next_height: BlockIndex,
    ) -> Result<(), Error> {
        let block_producer = self.block_producer.as_ref().ok_or_else(|| {
            Error::BlockProducer("Called without block producer info.".to_string())
        })?;
        let head = self.chain.head()?;
        assert_eq!(
            head.epoch_id,
            self.runtime_adapter.get_epoch_id_from_prev_block(&head.prev_block_hash).unwrap()
        );
        // If last height changed, this process should stop as we spun up another one.
        if head.height != last_height {
            return Ok(());
        }

        // Check that we are were called at the block that we are producer for.
<<<<<<< HEAD
        let next_block_proposer = self.get_block_proposer(
            &self.runtime_adapter.get_epoch_id_from_prev_block(&head.last_block_hash).unwrap(),
            next_height,
        )?;
        println!("MOO Produce block {}? {:?} {:?}", next_block_proposer, last_height, next_height);
=======
        let (epoch_hash, _) = self
            .runtime_adapter
            .get_epoch_offset(head.last_block_hash, next_height)
            .map_err(|e| Error::from(ErrorKind::Other(e.to_string())))?;

        let next_block_proposer = self.get_block_proposer(&epoch_hash, next_height)?;
>>>>>>> e58a1c88
        if block_producer.account_id != next_block_proposer {
            info!(target: "client", "Produce block: chain at {}, not block producer for next block.", next_height);
            return Ok(());
        }
        let prev = self.chain.get_block_header(&head.last_block_hash)?;
        let prev_hash = prev.hash();
        let prev_prev_hash = prev.prev_hash;

        if self.runtime_adapter.is_next_block_epoch_start(&head.last_block_hash)? {
            if !self.chain.prev_block_is_caught_up(&prev_prev_hash, &prev_hash)? {
                // Currently state for the chunks we are interested in this epoch
                // are not yet caught up (e.g. still state syncing).
                // We reschedule block production.
                // Alex's comment:
                // The previous block is not caught up for the next epoch relative to the previous
                // block, which is the current epoch for this block, so this block cannot be applied
                // at all yet, block production must to be rescheduled
                ctx.run_later(self.config.block_production_retry_delay, move |act, ctx| {
                    act.produce_block(ctx, head.last_block_hash, last_height, next_height);
                });
                return Ok(());
            }
        }

        // Wait until we have all approvals or timeouts per max block production delay.
        let validators =
            self.runtime_adapter.get_epoch_block_producers(&head.epoch_id, &prev_hash)?;
        let total_validators = validators.len();
        let prev_same_bp = self.runtime_adapter.get_block_producer(&head.epoch_id, last_height)?
            == block_producer.account_id.clone();
        // If epoch changed, and before there was 2 validators and now there is 1 - prev_same_bp is false, but total validators right now is 1.
        let total_approvals =
<<<<<<< HEAD
            total_validators - max(if prev_same_bp { 1 } else { 2 }, total_validators);
        let elapsed = self.last_block_processed.elapsed();
=======
            total_validators - min(if prev_same_bp { 1 } else { 2 }, total_validators);
>>>>>>> e58a1c88
        if self.approvals.len() < total_approvals
            && elapsed < self.config.max_block_production_delay
        {
            // Schedule itself for (max BP delay - how much time passed).
            ctx.run_later(self.config.max_block_production_delay.sub(elapsed), move |act, ctx| {
                act.produce_block(ctx, head.last_block_hash, last_height, next_height);
            });
            return Ok(());
        }

        // If we are not producing empty blocks, skip this and call handle scheduling for the next block.
        let new_chunks = self.shards_mgr.prepare_chunks(prev_hash);

        if !self.config.produce_empty_blocks && new_chunks.is_empty() {
            self.handle_scheduling_block_production(
                ctx,
                head.last_block_hash,
                head.height,
                next_height,
            );
            return Ok(());
        }

        let prev_block = self.chain.get_block(&head.last_block_hash)?;
        let mut chunks = prev_block.chunks.clone();

        // Collect new chunks.
        for (shard_id, mut chunk_header) in new_chunks {
            chunk_header.height_included = next_height;
            chunks[shard_id as usize] = chunk_header;
        }

        let prev_header = self.chain.get_block_header(&head.last_block_hash)?;

        // TODO XXX MOO: this is kept here in case we want to revive txs on the block level.
        let transactions = vec![];

        // At this point, the previous epoch hash must be available
        let epoch_id = self
            .runtime_adapter
            .get_epoch_id_from_prev_block(&head.last_block_hash)
            .expect("Epoch hash should exist at this point");

        // TODO: current gas used and gas limit.
        let block = Block::produce(
            &prev_header,
            next_height,
            chunks,
            epoch_id,
            transactions,
            self.approvals.drain().collect(),
            self.econ_config.gas_price_adjustment_rate,
            self.econ_config.max_inflation_rate,
            block_producer.signer.clone(),
        );

        let ret = self.process_block(ctx, block, Provenance::PRODUCED);

        println!("{:?} MADE block", self.block_producer.as_ref().unwrap().account_id);
        near_chain::test_utils::display_chain(&mut self.chain);

        assert!(
            ret.is_ok(),
            format!("{:?}, me: {:?}", ret, self.block_producer.clone().map(|x| x.account_id))
        );
        ret.map_err(|err| err.into())
    }

    /// Check if any block with missing chunks is ready to be processed
    fn process_blocks_with_missing_chunks(
        &mut self,
        ctx: &mut Context<ClientActor>,
        last_accepted_block_hash: CryptoHash,
    ) {
        let accepted_blocks = Arc::new(RwLock::new(vec![]));
        let blocks_missing_chunks = Arc::new(RwLock::new(vec![]));
        let me =
            self.block_producer.as_ref().map(|block_producer| block_producer.account_id.clone());
        self.chain.check_blocks_with_missing_chunks(&me, last_accepted_block_hash, |block, status, provenance| {
                    debug!(target: "client", "Block {} was missing chunks but now is ready to be processed", block.hash());
                    accepted_blocks.write().unwrap().push((block.hash(), status, provenance));
                }, |missing_chunks| blocks_missing_chunks.write().unwrap().push(missing_chunks));
        for (hash, status, provenance) in accepted_blocks.write().unwrap().drain(..) {
            self.on_block_accepted(ctx, hash, status, provenance);
        }
        for missing_chunks in blocks_missing_chunks.write().unwrap().drain(..) {
            self.shards_mgr.request_chunks(missing_chunks);
        }
    }

    /// Process block and execute callbacks.
    fn process_block(
        &mut self,
        ctx: &mut Context<ClientActor>,
        block: Block,
        provenance: Provenance,
    ) -> Result<(), near_chain::Error> {
        // XXX: this is bad, there is no multithreading here, what is the better way to handle this callback?
        // TODO: replace to channels or cross beams here?
        let accepted_blocks = Arc::new(RwLock::new(vec![]));
        let blocks_missing_chunks = Arc::new(RwLock::new(vec![]));
        let result = {
            let me = self
                .block_producer
                .as_ref()
                .map(|block_producer| block_producer.account_id.clone());
            self.chain.process_block(
                &me,
                block,
                provenance,
                |block, status, provenance| {
                    accepted_blocks.write().unwrap().push((block.hash(), status, provenance));
                },
                |missing_chunks| blocks_missing_chunks.write().unwrap().push(missing_chunks),
            )
        };
        // Process all blocks that were accepted.
        for (hash, status, provenance) in accepted_blocks.write().unwrap().drain(..) {
            self.on_block_accepted(ctx, hash, status, provenance);
        }
        for missing_chunks in blocks_missing_chunks.write().unwrap().drain(..) {
            self.shards_mgr.request_chunks(missing_chunks);
        }
        result.map(|_| ())
    }

    /// Processes received block, returns boolean if block was reasonable or malicious.
    fn receive_block(
        &mut self,
        ctx: &mut Context<ClientActor>,
        block: Block,
        peer_id: PeerId,
        was_requested: bool,
    ) -> NetworkClientResponses {
        let hash = block.hash();
<<<<<<< HEAD
        info!(target: "client", "{:?} Received block {} <- {} at {} from {}", self.block_producer.as_ref().unwrap().account_id, hash, block.header.prev_hash, block.header.height, peer_id);
        let prev_hash = block.header.prev_hash;
=======
        debug!(target: "client", "Received block {} at {} from {}", hash, block.header.inner.height, peer_id);
        let prev_hash = block.header.inner.prev_hash;
>>>>>>> e58a1c88
        let provenance =
            if was_requested { near_chain::Provenance::SYNC } else { near_chain::Provenance::NONE };
        match self.process_block(ctx, block, provenance) {
            Ok(_) => NetworkClientResponses::NoResponse,
            Err(ref err) if err.is_bad_data() => {
                NetworkClientResponses::Ban { ban_reason: ReasonForBan::BadBlock }
            }
            Err(ref err) if err.is_error() => {
                if self.sync_status.is_syncing() {
                    // While syncing, we may receive blocks that are older or from next epochs.
                    // This leads to Old Block or EpochOutOfBounds errors.
                    info!(target: "client", "Error on receival of block: {}", err);
                } else {
                    error!(target: "client", "Error on receival of block: {}", err);
                }
                NetworkClientResponses::NoResponse
            }
            Err(e) => match e.kind() {
                near_chain::ErrorKind::Orphan => {
                    if !self.chain.is_orphan(&prev_hash) && !self.sync_status.is_syncing() {
                        self.request_block_by_hash(prev_hash, peer_id)
                    }
                    NetworkClientResponses::NoResponse
                }
                near_chain::ErrorKind::ChunksMissing(missing_chunks) => {
                    debug!(
                        "Chunks were missing for block {}, I'm {}, requesting. Missing: {:?}, ({:?})",
                        hash.clone(),
                        self.block_producer.as_ref().unwrap().account_id.clone(),
                        missing_chunks.clone(),
                        missing_chunks.iter().map(|header| header.chunk_hash()).collect::<Vec<_>>()
                    );
                    self.shards_mgr.request_chunks(missing_chunks);
                    NetworkClientResponses::NoResponse
                }
                _ => {
                    debug!("Process block: block {} refused by chain: {}", hash, e.kind());
                    NetworkClientResponses::NoResponse
                }
            },
        }
    }

    fn receive_header(&mut self, header: BlockHeader, peer_info: PeerId) -> NetworkClientResponses {
        let hash = header.hash();
        debug!(target: "client", "Received block header {} at {} from {}", hash, header.inner.height, peer_info);

        // Process block by chain, if it's valid header ask for the block.
        let result = self.chain.process_block_header(&header);

        match result {
            Err(ref e) if e.kind() == near_chain::ErrorKind::EpochOutOfBounds => {
                // Block header is either invalid or arrived too early. We ignore it.
                return NetworkClientResponses::NoResponse;
            }
            Err(ref e) if e.is_bad_data() => {
                return NetworkClientResponses::Ban { ban_reason: ReasonForBan::BadBlockHeader }
            }
            // Some error that worth surfacing.
            Err(ref e) if e.is_error() => {
                error!(target: "client", "Error on receival of header: {}", e);
                return NetworkClientResponses::NoResponse;
            }
            // Got an error when trying to process the block header, but it's not due to
            // invalid data or underlying error. Surface as fine.
            Err(_) => return NetworkClientResponses::NoResponse,
            _ => {}
        }

        // Succesfully processed a block header and can request the full block.
        self.request_block_by_hash(header.hash(), peer_info);
        NetworkClientResponses::NoResponse
    }

    fn receive_headers(&mut self, headers: Vec<BlockHeader>, peer_id: PeerId) -> bool {
        info!(target: "client", "Received {} block headers from {}", headers.len(), peer_id);
        if headers.len() == 0 {
            return true;
        }
        match self.chain.sync_block_headers(headers) {
            Ok(_) => true,
            Err(err) => {
                if err.is_bad_data() {
                    error!(target: "client", "Error processing sync blocks: {}", err);
                    false
                } else {
                    debug!(target: "client", "Block headers refused by chain: {}", err);
                    true
                }
            }
        }
    }

    fn request_block_by_hash(&mut self, hash: CryptoHash, peer_id: PeerId) {
        match self.chain.block_exists(&hash) {
            Ok(false) => {
                // TODO: ?? should we add a wait for response here?
                let _ = self.network_actor.do_send(NetworkRequests::BlockRequest { hash, peer_id });
            }
            Ok(true) => {
                debug!(target: "client", "send_block_request_to_peer: block {} already known", hash)
            }
            Err(e) => {
                error!(target: "client", "send_block_request_to_peer: failed to check block exists: {:?}", e)
            }
        }
    }

    fn retrieve_headers(
        &mut self,
        hashes: Vec<CryptoHash>,
    ) -> Result<Vec<BlockHeader>, near_chain::Error> {
        let header = match self.chain.find_common_header(&hashes) {
            Some(header) => header,
            None => return Ok(vec![]),
        };

        let mut headers = vec![];
        let max_height = self.chain.header_head()?.height;
        // TODO: this may be inefficient if there are a lot of skipped blocks.
        for h in header.inner.height + 1..=max_height {
            if let Ok(header) = self.chain.get_header_by_height(h) {
                headers.push(header.clone());
                if headers.len() >= sync::MAX_BLOCK_HEADERS as usize {
                    break;
                }
            }
        }
        Ok(headers)
    }

<<<<<<< HEAD
=======
    /// Validate transaction and return transaction information relevant to ordering it in the mempool.
    fn validate_tx(&mut self, tx: SignedTransaction) -> Result<ValidTransaction, String> {
        let head = self.chain.head().map_err(|err| err.to_string())?;
        let state_root = self
            .chain
            .get_post_state_root(&head.last_block_hash)
            .map_err(|err| err.to_string())?
            .clone();
        if !check_tx_history(
            self.chain.get_block_header(&tx.transaction.block_hash).ok(),
            head.height,
            self.config.transaction_validity_period,
        ) {
            return Err("Transaction has either expired or is from a different fork".to_string());
        }
        self.runtime_adapter.validate_tx(0, state_root, tx)
    }

>>>>>>> e58a1c88
    /// Check whether need to (continue) sync.
    fn needs_syncing(&self) -> Result<(bool, u64), near_chain::Error> {
        let head = self.chain.head()?;
        let mut is_syncing = self.sync_status.is_syncing();

        let full_peer_info =
            if let Some(full_peer_info) = most_weight_peer(&self.network_info.most_weight_peers) {
                full_peer_info
            } else {
                if !self.config.skip_sync_wait {
                    warn!(target: "client", "Sync: no peers available, disabling sync");
                }
                return Ok((false, 0));
            };

        if is_syncing {
            if full_peer_info.chain_info.total_weight <= head.total_weight {
                info!(target: "client", "Sync: synced at {} @ {} [{}]", head.total_weight.to_num(), head.height, head.last_block_hash);
                is_syncing = false;
            }
        } else {
            if full_peer_info.chain_info.total_weight.to_num()
                > head.total_weight.to_num() + self.config.sync_weight_threshold
                && full_peer_info.chain_info.height
                    > head.height + self.config.sync_height_threshold
            {
                info!(
                    target: "client",
                    "Sync: height/weight: {}/{}, peer height/weight: {}/{}, enabling sync",
                    head.height,
                    head.total_weight,
                    full_peer_info.chain_info.height,
                    full_peer_info.chain_info.total_weight
                );
                is_syncing = true;
            }
        }
        Ok((is_syncing, full_peer_info.chain_info.height))
    }

    /// Starts syncing and then switches to either syncing or regular mode.
    fn start_sync(&mut self, ctx: &mut Context<ClientActor>) {
        // Wait for connections reach at least minimum peers unless skipping sync.
        if self.network_info.num_active_peers < self.config.min_num_peers
            && !self.config.skip_sync_wait
        {
            ctx.run_later(self.config.sync_step_period, move |act, ctx| {
                act.start_sync(ctx);
            });
            return;
        }
        // Start main sync loop.
        self.sync(ctx);
    }

    fn find_sync_hash(&mut self) -> Result<CryptoHash, near_chain::Error> {
        let header_head = self.chain.header_head()?;
        let mut sync_hash = header_head.prev_block_hash;
        for _ in 0..self.config.state_fetch_horizon {
            sync_hash = self.chain.get_block_header(&sync_hash)?.prev_hash;
        }
        Ok(sync_hash)
    }

    /// Walks through all the ongoing state syncs for future epochs and processes them
    fn run_catchup(&mut self, ctx: &mut Context<ClientActor>) -> Result<(), Error> {
        let me = &self.block_producer.as_ref().map(|x| x.account_id.clone());
        for (sync_hash, state_sync_info) in self.chain.store().iterate_state_sync_infos() {
            assert_eq!(sync_hash, state_sync_info.epoch_tail_hash);
            let network_actor1 = self.network_actor.clone();

            let (state_sync, new_shard_sync) = self
                .catchup_state_syncs
                .entry(sync_hash)
                .or_insert_with(|| (StateSync::new(network_actor1), HashMap::new()));

            debug!(
                target: "client",
                "Catchup me: {:?}: sync_hash: {:?}, sync_info: {:?}", me, sync_hash, new_shard_sync
            );

            match state_sync.run(
                sync_hash,
                new_shard_sync,
                &mut self.chain,
                &self.runtime_adapter,
                state_sync_info.shards.iter().map(|tuple| tuple.0).collect(),
            )? {
                StateSyncResult::Unchanged => {}
                StateSyncResult::Changed(fetch_block) => {
                    assert!(!fetch_block);
                }
                StateSyncResult::Completed => {
                    let accepted_blocks = Arc::new(RwLock::new(vec![]));
                    let blocks_missing_chunks = Arc::new(RwLock::new(vec![]));

                    self.chain.catchup_blocks(
                        me,
                        &sync_hash,
                        |block, status, provenance| {
                            accepted_blocks.write().unwrap().push((
                                block.hash(),
                                status,
                                provenance,
                            ));
                        },
                        |missing_chunks| {
                            blocks_missing_chunks.write().unwrap().push(missing_chunks)
                        },
                    )?;

                    for (hash, status, provenance) in accepted_blocks.write().unwrap().drain(..) {
                        self.on_block_accepted(ctx, hash, status, provenance);
                    }
                    for missing_chunks in blocks_missing_chunks.write().unwrap().drain(..) {
                        self.shards_mgr.request_chunks(missing_chunks);
                    }
                }
            }
        }

        Ok(())
    }

    /// Runs catchup on repeat, if this client is a validator.
    fn catchup(&mut self, ctx: &mut Context<ClientActor>) {
        if let Some(_) = self.block_producer {
            match self.run_catchup(ctx) {
                Ok(_) => {}
                Err(err) => {
                    error!(target: "client", "{:?} Error occurred during catchup for the next epoch: {:?}", self.block_producer.as_ref().unwrap().account_id, err)
                }
            }

            ctx.run_later(self.config.catchup_step_period, move |act, ctx| {
                act.catchup(ctx);
            });
        }
    }

    /// Main syncing job responsible for syncing client with other peers.
    fn sync(&mut self, ctx: &mut Context<ClientActor>) {
        // Macro to schedule to call this function later if error occurred.
        macro_rules! unwrap_or_run_later(($obj: expr) => (match $obj {
            Ok(v) => v,
            Err(err) => {
                error!(target: "sync", "Sync: Unexpected error: {}", err);
                ctx.run_later(self.config.sync_step_period, move |act, ctx| {
                    act.sync(ctx);
                });
                return;
            }
        }));

        let mut wait_period = self.config.sync_step_period;

        let currently_syncing = self.sync_status.is_syncing();
        let (needs_syncing, highest_height) = unwrap_or_run_later!(self.needs_syncing());

        if !needs_syncing {
            if currently_syncing {
                self.last_block_processed = Instant::now();
                self.sync_status = SyncStatus::NoSync;

                // Initial transition out of "syncing" state.
                // Start by handling scheduling block production if needed.
                let head = unwrap_or_run_later!(self.chain.head());
<<<<<<< HEAD
                self.check_send_announce_account(head.prev_block_hash);
=======
                self.check_send_announce_account(&head.last_block_hash, head.height);
>>>>>>> e58a1c88
                self.handle_scheduling_block_production(
                    ctx,
                    head.last_block_hash,
                    head.height,
                    head.height,
                );
            }
            wait_period = self.config.sync_check_period;
        } else {
            // Run each step of syncing separately.
            unwrap_or_run_later!(self.header_sync.run(
                &mut self.sync_status,
                &mut self.chain,
                highest_height,
                &self.network_info.most_weight_peers
            ));
            // Only body / state sync if header height is close to the latest.
            let header_head = unwrap_or_run_later!(self.chain.header_head());

            // Sync state if already running sync state or if block sync is too far.
            let sync_state = match self.sync_status {
                SyncStatus::StateSync(_, _) => true,
                _ if highest_height <= self.config.block_header_fetch_horizon
                    || header_head.height
                        >= highest_height - self.config.block_header_fetch_horizon =>
                {
                    unwrap_or_run_later!(self.block_sync.run(
                        &mut self.sync_status,
                        &mut self.chain,
                        highest_height,
                        &self.network_info.most_weight_peers
                    ))
                }
                _ => false,
            };
            if sync_state {
                let me = &self.block_producer.as_ref().map(|x| x.account_id.clone());

                let (sync_hash, mut new_shard_sync) = match &self.sync_status {
                    SyncStatus::StateSync(sync_hash, shard_sync) => {
                        let mut need_to_restart = false;

                        if let Ok(sync_block_header) = self.chain.get_block_header(&sync_hash) {
                            let prev_hash = sync_block_header.prev_hash;

                            if let Ok(current_epoch) =
                                self.runtime_adapter.get_epoch_id_from_prev_block(&prev_hash)
                            {
                                if let Ok(next_epoch) = self
                                    .runtime_adapter
                                    .get_next_epoch_id_from_prev_block(&prev_hash)
                                {
                                    if let Ok(header_head) = self.chain.header_head() {
                                        let header_head_epoch = header_head.epoch_id;

                                        if current_epoch != header_head_epoch
                                            && next_epoch != header_head_epoch
                                        {
                                            error!(target: "client", "Header head is not within two epochs of state sync hash, restarting state sync");
                                            debug!(target: "client", "Current epoch: {:?}, Next epoch: {:?}, Header head epoch: {:?}", current_epoch, next_epoch, header_head_epoch);
                                            need_to_restart = true;
                                        }
                                    }
                                }
                            }
                        }

                        if need_to_restart {
                            (unwrap_or_run_later!(self.find_sync_hash()), HashMap::default())
                        } else {
                            (sync_hash.clone(), shard_sync.clone())
                        }
                    }
                    _ => (unwrap_or_run_later!(self.find_sync_hash()), HashMap::default()),
                };

                let shards_to_sync = (0..self.runtime_adapter.num_shards())
                    .filter(|x| match me {
                        Some(me) => {
                            self.shards_mgr.cares_about_shard_this_or_next_epoch(&me, sync_hash, *x)
                        }
                        None => false,
                    })
                    .collect();
                match unwrap_or_run_later!(self.state_sync.run(
                    sync_hash,
                    &mut new_shard_sync,
                    &mut self.chain,
                    &self.runtime_adapter,
                    shards_to_sync
                )) {
                    StateSyncResult::Unchanged => (),
                    StateSyncResult::Changed(fetch_block) => {
                        self.sync_status = SyncStatus::StateSync(sync_hash, new_shard_sync);
                        if let Some(peer_info) =
                            most_weight_peer(&self.network_info.most_weight_peers)
                        {
                            if fetch_block {
                                if let Ok(header) = self.chain.get_block_header(&sync_hash) {
                                    let prev_hash = header.prev_hash;
                                    self.request_block_by_hash(prev_hash, peer_info.peer_info.id);
                                }
                            }
                        }
                    }
                    StateSyncResult::Completed => {
                        info!(target: "sync", "State sync: all shards are done");

                        let accepted_blocks = Arc::new(RwLock::new(vec![]));
                        let blocks_missing_chunks = Arc::new(RwLock::new(vec![]));

                        unwrap_or_run_later!(self.chain.reset_heads_post_state_sync(
                            me,
                            sync_hash,
                            |block, status, provenance| {
                                accepted_blocks.write().unwrap().push((
                                    block.hash(),
                                    status,
                                    provenance,
                                ));
                            },
                            |missing_chunks| {
                                blocks_missing_chunks.write().unwrap().push(missing_chunks)
                            },
                        ));

                        for (hash, status, provenance) in accepted_blocks.write().unwrap().drain(..)
                        {
                            self.on_block_accepted(ctx, hash, status, provenance);
                        }
                        for missing_chunks in blocks_missing_chunks.write().unwrap().drain(..) {
                            self.shards_mgr.request_chunks(missing_chunks);
                        }

                        self.sync_status =
                            SyncStatus::BodySync { current_height: 0, highest_height: 0 };
                    }
                }
            }
        }

        ctx.run_later(wait_period, move |act, ctx| {
            act.sync(ctx);
        });
    }

    /// Periodically fetch network info.
    fn fetch_network_info(&mut self, ctx: &mut Context<Self>) {
        // TODO: replace with push from network?
        self.network_actor
            .send(NetworkRequests::FetchInfo)
            .into_actor(self)
            .then(move |res, act, _ctx| match res {
                Ok(NetworkResponses::Info(network_info)) => {
                    act.network_info = network_info;
                    actix::fut::ok(())
                }
                Ok(NetworkResponses::NoResponse) => actix::fut::ok(()),
                Err(e) => {
                    error!(target: "client", "Sync: recieved error or incorrect result: {}", e);
                    actix::fut::err(())
                }
            })
            .wait(ctx);

        ctx.run_later(self.config.fetch_info_period, move |act, ctx| {
            act.fetch_network_info(ctx);
        });
    }

    /// Periodically log summary.
    fn log_summary(&self, ctx: &mut Context<Self>) {
        ctx.run_later(self.config.log_summary_period, move |act, ctx| {
            let head = unwrap_or_return!(act.chain.head(), ());
            let validators = unwrap_or_return!(
                act.get_epoch_block_proposers(&head.epoch_id, &head.last_block_hash),
                ()
            );
            let num_validators = validators.len();
            let is_validator = if let Some(block_producer) = &act.block_producer {
                if let Some((_, is_slashed)) =
                    validators.into_iter().find(|x| x.0 == block_producer.account_id)
                {
                    !is_slashed
                } else {
                    false
                }
            } else {
                false
            };

            act.info_helper.info(
                &head,
                &act.sync_status,
                &act.node_id,
                &act.network_info,
                is_validator,
                num_validators,
            );

            act.log_summary(ctx);
        });
    }

    /// Collects block approvals. Returns false if block approval is invalid.
    fn collect_block_approval(
        &mut self,
        account_id: &AccountId,
        hash: &CryptoHash,
        signature: &Signature,
        peer_id: &PeerId,
    ) -> bool {
        // TODO: figure out how to validate better before hitting the disk? For example validator and account cache to validate signature first.
        // TODO: This header is missing, should collect for later? should have better way to verify then.

        let header = match self.chain.get_block_header(&hash) {
            Ok(h) => h.clone(),
            Err(e) => {
                if e.is_bad_data() {
                    return false;
                }
                let mut entry =
                    self.pending_approvals.cache_remove(hash).unwrap_or_else(|| HashMap::new());
                entry.insert(account_id.clone(), (signature.clone(), *peer_id));
                self.pending_approvals.cache_set(*hash, entry);
                return true;
            }
        };

        // TODO: Access runtime adapter only once to find the position and public key.

        // If given account is not current block proposer.
<<<<<<< HEAD
        let position = match self.get_epoch_block_proposers(&header.epoch_id, &hash) {
            Ok(validators) => {
                let position = validators.iter().position(|x| &(x.0) == account_id);
                if let Some(idx) = position {
                    if !validators[idx].1 {
                        idx
=======
        let position =
            match self.get_epoch_block_proposers(&header.inner.epoch_hash, &header.hash()) {
                Ok(validators) => {
                    let position = validators.iter().position(|x| &(x.0) == account_id);
                    if let Some(idx) = position {
                        if !validators[idx].1 {
                            idx
                        } else {
                            return false;
                        }
>>>>>>> e58a1c88
                    } else {
                        return false;
                    }
                }
                Err(err) => {
                    error!(target: "client", "Block approval error: {}", err);
                    return false;
                }
<<<<<<< HEAD
            }
            Err(err) => {
                error!(target: "client", "Error: {}", err);
                return false;
            }
        };
        // Check signature is correct for given validator.
        if let ValidatorSignatureVerificationResult::Invalid = self
            .runtime_adapter
            .verify_validator_signature(&header.epoch_id, account_id, hash.as_ref(), signature)
        {
=======
            };
        // Check signature is correct for given validator.
        if !self.runtime_adapter.check_validator_signature(
            &header.inner.epoch_hash,
            account_id,
            hash.as_ref(),
            signature,
        ) {
>>>>>>> e58a1c88
            return false;
        }
        debug!(target: "client", "Received approval for {} from {}", hash, account_id);
        self.approvals.insert(position, signature.clone());
        true
    }
<<<<<<< HEAD
=======

    fn state_request(
        &mut self,
        shard_id: ShardId,
        hash: CryptoHash,
    ) -> Result<(Vec<u8>, Vec<Receipt>), near_chain::Error> {
        let header = self.chain.get_block_header(&hash)?;
        let prev_hash = header.inner.prev_hash;
        let payload = self
            .runtime_adapter
            .dump_state(shard_id, header.inner.prev_state_root)
            .map_err(|err| ErrorKind::Other(err.to_string()))?;
        let receipts = self.chain.get_receipts(&prev_hash)?.clone();
        Ok((payload, receipts))
    }
>>>>>>> e58a1c88
}<|MERGE_RESOLUTION|>--- conflicted
+++ resolved
@@ -1,6 +1,8 @@
 //! Client is responsible for tracking the chain and related pieces of infrastructure.
 //! Block production is done in done in this actor as well (at the moment).
 
+use std::cmp::max;
+use std::cmp::min;
 use std::collections::HashMap;
 use std::ops::Sub;
 use std::sync::{Arc, RwLock};
@@ -11,38 +13,29 @@
     Actor, ActorFuture, Addr, AsyncContext, Context, ContextFutureSpawner, Handler, Recipient,
     WrapFuture,
 };
-use borsh::Serializable;
+use borsh::BorshSerialize;
+use cached::{Cached, SizedCache};
 use chrono::{DateTime, Utc};
 use futures::Future;
 use log::{debug, error, info, warn};
 
+use near_chain::types::{ReceiptResponse, ValidatorSignatureVerificationResult};
 use near_chain::{
-    Block, BlockApproval, BlockHeader, BlockStatus, Chain, ChainGenesis, Provenance, RuntimeAdapter,
+    Block, BlockApproval, BlockHeader, BlockStatus, Chain, ChainGenesis, Provenance,
+    RuntimeAdapter, ValidTransaction,
 };
-<<<<<<< HEAD
 use near_chunks::ShardsManager;
-=======
 use near_crypto::Signature;
->>>>>>> e58a1c88
 use near_network::types::{
     AnnounceAccount, AnnounceAccountRoute, NetworkInfo, PeerId, ReasonForBan, StateResponseInfo,
 };
 use near_network::{
     NetworkClientMessages, NetworkClientResponses, NetworkRequests, NetworkResponses,
 };
-<<<<<<< HEAD
-use near_primitives::crypto::signature::{verify, Signature};
 use near_primitives::hash::{hash, CryptoHash};
 use near_primitives::merkle::merklize;
 use near_primitives::sharding::ShardChunkHeader;
 use near_primitives::types::{AccountId, BlockIndex, EpochId, ShardId};
-=======
-use near_pool::TransactionPool;
-use near_primitives::hash::{hash, CryptoHash};
-use near_primitives::receipt::Receipt;
-use near_primitives::transaction::{check_tx_history, SignedTransaction};
-use near_primitives::types::{AccountId, BlockIndex, ShardId};
->>>>>>> e58a1c88
 use near_primitives::unwrap_or_return;
 use near_primitives::utils::from_timestamp;
 use near_primitives::views::ValidatorInfo;
@@ -55,26 +48,19 @@
     BlockProducer, ClientConfig, Error, ShardSyncStatus, Status, StatusSyncInfo, SyncStatus,
 };
 use crate::{sync, StatusResponse};
-<<<<<<< HEAD
-use near_primitives::rpc::ValidatorInfo;
+use near_primitives::transaction::{check_tx_history, SignedTransaction};
 
 /// Economics config taken from genesis config
 struct EconConfig {
     gas_price_adjustment_rate: u8,
     max_inflation_rate: u8,
 }
-use cached::{Cached, SizedCache};
-use near_chain::types::ValidatorSignatureVerificationResult;
-use std::cmp::max;
 
 enum AccountAnnounceVerificationResult {
     Valid,
     UnknownEpoch,
     Invalid(ReasonForBan),
 }
-=======
-use std::cmp::min;
->>>>>>> e58a1c88
 
 pub struct ClientActor {
     config: ClientConfig,
@@ -134,7 +120,6 @@
         block_producer: Option<BlockProducer>,
         telemetry_actor: Addr<TelemetryActor>,
     ) -> Result<Self, Error> {
-<<<<<<< HEAD
         wait_until_genesis(&chain_genesis.time);
         let chain = Chain::new(store.clone(), runtime_adapter.clone(), &chain_genesis)?;
         let shards_mgr = ShardsManager::new(
@@ -143,16 +128,6 @@
             network_actor.clone(),
             store.clone(),
         );
-=======
-        wait_until_genesis(&genesis_time);
-        let chain = Chain::new(
-            store,
-            runtime_adapter.clone(),
-            genesis_time,
-            config.transaction_validity_period,
-        )?;
-        let tx_pool = TransactionPool::new();
->>>>>>> e58a1c88
         let sync_status = SyncStatus::AwaitingPeers;
         let header_sync = HeaderSync::new(network_actor.clone());
         let block_sync = BlockSync::new(network_actor.clone(), config.block_fetch_horizon);
@@ -228,52 +203,27 @@
 
         // Check intermediates hops are correct.
         // Skip first element (header)
-<<<<<<< HEAD
         match announce_account.route.iter().skip(1).fold(Ok(header_hash), |previous_hash, hop| {
             // Folding function will return None if at least one hop checking fail,
             // otherwise it will return hash from last hop.
             if let Ok(previous_hash) = previous_hash {
                 let AnnounceAccountRoute { peer_id, hash: current_hash, signature } = hop;
 
-                let real_current_hash =
-                    &hash([previous_hash.as_ref(), peer_id.as_ref()].concat().as_slice());
+                let real_current_hash = &hash(
+                    [
+                        previous_hash.as_ref(),
+                        peer_id.try_to_vec().expect("Failed to serialize").as_ref(),
+                    ]
+                    .concat()
+                    .as_slice(),
+                );
 
                 if real_current_hash != current_hash {
                     return Err(ReasonForBan::InvalidHash);
                 }
 
-                if verify(current_hash.as_ref(), signature, &peer_id.public_key()) {
+                if signature.verify(current_hash.as_ref(), &peer_id.public_key()) {
                     Ok(current_hash.clone())
-=======
-        announce_account
-            .route
-            .iter()
-            .skip(1)
-            .fold(Ok(header_hash), |previous_hash, hop| {
-                // Folding function will return None if at least one hop checking fail,
-                // otherwise it will return hash from last hop.
-                if let Ok(previous_hash) = previous_hash {
-                    let AnnounceAccountRoute { peer_id, hash: current_hash, signature } = hop;
-
-                    let real_current_hash = &hash(
-                        [
-                            previous_hash.as_ref(),
-                            peer_id.try_to_vec().expect("Failed to serialize").as_ref(),
-                        ]
-                        .concat()
-                        .as_slice(),
-                    );
-
-                    if real_current_hash != current_hash {
-                        return Err(ReasonForBan::InvalidHash);
-                    }
-
-                    if signature.verify(current_hash.as_ref(), &peer_id.public_key()) {
-                        Ok(previous_hash)
-                    } else {
-                        Err(ReasonForBan::InvalidSignature)
-                    }
->>>>>>> e58a1c88
                 } else {
                     return Err(ReasonForBan::InvalidSignature);
                 }
@@ -312,7 +262,7 @@
         match msg {
             NetworkClientMessages::Transaction(tx) => {
                 let runtime_adapter = self.runtime_adapter.clone();
-                let shard_id = runtime_adapter.account_id_to_shard_id(&tx.body.get_originator());
+                let shard_id = runtime_adapter.account_id_to_shard_id(&tx.transaction.signer_id);
                 if let Ok(chunk_extra) = self.chain.get_latest_chunk_extra(shard_id) {
                     match self.runtime_adapter.validate_tx(shard_id, chunk_extra.state_root, tx) {
                         Ok(valid_transaction) => {
@@ -336,7 +286,7 @@
             NetworkClientMessages::Block(block, peer_id, was_requested) => {
                 if let SyncStatus::StateSync(sync_hash, _) = &mut self.sync_status {
                     if let Ok(header) = self.chain.get_block_header(sync_hash) {
-                        if block.hash() == header.prev_hash {
+                        if block.hash() == header.inner.prev_hash {
                             if let Err(_) = self.chain.save_block(&block) {
                                 error!(target: "client", "Failed to save a block during state sync");
                             }
@@ -495,7 +445,7 @@
                 NetworkClientResponses::NoResponse
             }
             NetworkClientMessages::ChunkOnePart(one_part_msg) => {
-                let prev_block_hash = one_part_msg.header.prev_block_hash;
+                let prev_block_hash = one_part_msg.header.inner.prev_block_hash;
                 if let Ok(ret) = self.shards_mgr.process_chunk_one_part(one_part_msg.clone()) {
                     if ret {
                         // If the chunk builds on top of the current head, get all the remaining parts
@@ -514,7 +464,9 @@
                         ) && self
                             .chain
                             .head()
-                            .map(|head| head.last_block_hash == one_part_msg.header.prev_block_hash)
+                            .map(|head| {
+                                head.last_block_hash == one_part_msg.header.inner.prev_block_hash
+                            })
                             .unwrap_or(false)
                         {
                             self.shards_mgr.request_chunks(vec![one_part_msg.header]);
@@ -558,13 +510,7 @@
         let head = self.chain.head().map_err(|err| err.to_string())?;
         let prev_header =
             self.chain.get_block_header(&head.last_block_hash).map_err(|err| err.to_string())?;
-<<<<<<< HEAD
-        let latest_block_time = prev_header.timestamp.clone();
-=======
         let latest_block_time = prev_header.inner.timestamp.clone();
-        let state_root =
-            self.chain.get_post_state_root(&head.last_block_hash).map_err(|err| err.to_string())?;
->>>>>>> e58a1c88
         let validators = self
             .runtime_adapter
             .get_epoch_block_producers(&head.epoch_id, &head.last_block_hash)
@@ -580,13 +526,8 @@
             sync_info: StatusSyncInfo {
                 latest_block_hash: head.last_block_hash.into(),
                 latest_block_height: head.height,
-<<<<<<< HEAD
-                latest_state_root: prev_header.prev_state_root.clone(),
-                latest_block_time,
-=======
-                latest_state_root: state_root.clone().into(),
+                latest_state_root: prev_header.inner.prev_state_root.clone().into(),
                 latest_block_time: from_timestamp(latest_block_time),
->>>>>>> e58a1c88
                 syncing: self.sync_status.is_syncing(),
             },
         })
@@ -687,22 +628,22 @@
                     let mut to_reintroduce = vec![];
 
                     while remove_head.hash() != reintroduce_head.hash() {
-                        while remove_head.height > reintroduce_head.height {
+                        while remove_head.inner.height > reintroduce_head.inner.height {
                             to_remove.push(remove_head.hash());
                             remove_head = self
                                 .chain
-                                .get_block_header(&remove_head.prev_hash)
+                                .get_block_header(&remove_head.inner.prev_hash)
                                 .unwrap()
                                 .clone();
                         }
-                        while reintroduce_head.height > remove_head.height
-                            || reintroduce_head.height == remove_head.height
+                        while reintroduce_head.inner.height > remove_head.inner.height
+                            || reintroduce_head.inner.height == remove_head.inner.height
                                 && reintroduce_head.hash() != remove_head.hash()
                         {
                             to_reintroduce.push(reintroduce_head.hash());
                             reintroduce_head = self
                                 .chain
-                                .get_block_header(&reintroduce_head.prev_hash)
+                                .get_block_header(&reintroduce_head.inner.prev_hash)
                                 .unwrap()
                                 .clone();
                         }
@@ -729,7 +670,7 @@
                         .unwrap();
                     let chunk_proposer = self
                         .runtime_adapter
-                        .get_chunk_producer(&epoch_id, block.header.height + 1, shard_id)
+                        .get_chunk_producer(&epoch_id, block.header.inner.height + 1, shard_id)
                         .unwrap();
 
                     if chunk_proposer == *bp.account_id {
@@ -738,7 +679,7 @@
                             block.hash(),
                             &epoch_id,
                             block.chunks[shard_id as usize].clone(),
-                            block.header.height + 1,
+                            block.header.inner.height + 1,
                             shard_id,
                         ) {
                             error!(target: "client", "Error producing chunk {:?}", err);
@@ -748,16 +689,16 @@
             }
         }
 
-        self.check_send_announce_account(block.header.prev_hash);
+        self.check_send_announce_account(block.header.inner.prev_hash);
     }
 
     fn remove_transactions_for_block(&mut self, me: AccountId, block: &Block) {
         for (shard_id, chunk_header) in block.chunks.iter().enumerate() {
             let shard_id = shard_id as ShardId;
-            if block.header.height == chunk_header.height_included {
+            if block.header.inner.height == chunk_header.height_included {
                 if self.shards_mgr.cares_about_shard_this_or_next_epoch(
                     &me,
-                    block.header.prev_hash,
+                    block.header.inner.prev_hash,
                     shard_id,
                 ) {
                     self.shards_mgr.remove_transactions(
@@ -770,14 +711,13 @@
         }
     }
 
-<<<<<<< HEAD
     fn reintroduce_transactions_for_block(&mut self, me: AccountId, block: &Block) {
         for (shard_id, chunk_header) in block.chunks.iter().enumerate() {
             let shard_id = shard_id as ShardId;
-            if block.header.height == chunk_header.height_included {
+            if block.header.inner.height == chunk_header.height_included {
                 if self.shards_mgr.cares_about_shard_this_or_next_epoch(
                     &me,
-                    block.header.prev_hash,
+                    block.header.inner.prev_hash,
                     shard_id,
                 ) {
                     self.shards_mgr.reintroduce_transactions(
@@ -788,23 +728,16 @@
                 }
             }
         }
-=======
-        self.check_send_announce_account(&block.hash(), block.header.inner.height);
->>>>>>> e58a1c88
     }
 
     /// Check if client Account Id should be sent and send it.
     /// Account Id is sent when is not current a validator but are becoming a validator soon.
-<<<<<<< HEAD
     fn check_send_announce_account(&mut self, prev_block_hash: CryptoHash) {
         if self.network_info.num_active_peers == 0 {
             warn!(target: "client", "No peers: skip account announce");
             return;
         }
 
-=======
-    fn check_send_announce_account(&mut self, block_hash: &CryptoHash, block_height: BlockIndex) {
->>>>>>> e58a1c88
         // Announce AccountId if client is becoming a validator soon.
         let next_epoch_id = unwrap_or_return!(
             self.runtime_adapter.get_next_epoch_id_from_prev_block(&prev_block_hash),
@@ -818,7 +751,6 @@
         }
         let block_producer = self.block_producer.as_ref().unwrap();
 
-<<<<<<< HEAD
         let epoch_start_height =
             unwrap_or_return!(self.runtime_adapter.get_epoch_start_height(&prev_block_hash), ());
 
@@ -830,29 +762,9 @@
             if last_val_announce_height >= epoch_start_height {
                 // This announcement was already done!
                 return;
-=======
-        let epoch_hash = match self
-            .runtime_adapter
-            .get_epoch_offset(*block_hash, block_height + self.config.announce_account_horizon)
-        {
-            Ok((epoch_hash, 0)) => epoch_hash,
-            // Don't announce if the block is unknown to us or the offset is greater than 0
-            _ => return,
-        };
-
-        if let Ok(epoch_block) = self.chain.get_block(&epoch_hash) {
-            let epoch_height = epoch_block.header.inner.height;
-
-            if let Some(last_val_announce_height) = self.last_val_announce_height {
-                if last_val_announce_height == epoch_height {
-                    // This announcement was already done!
-                    return;
-                }
->>>>>>> e58a1c88
-            }
-        }
-
-<<<<<<< HEAD
+            }
+        }
+
         // Check client is part of the futures validators
         if let Ok(validators) =
             self.runtime_adapter.get_epoch_block_producers(&next_epoch_id, &prev_block_hash)
@@ -867,23 +779,6 @@
                     self.network_actor
                         .send(NetworkRequests::AnnounceAccount(
                             AnnounceAccount::new(
-=======
-            // Check client is part of the futures validators
-            if let Ok(validators) =
-                self.runtime_adapter.get_epoch_block_proposers(&epoch_hash, &block_hash)
-            {
-                // TODO(MarX): Use HashSet in validator manager to do fast searching.
-                if validators
-                    .iter()
-                    .any(|account_id| (&(account_id.0) == &block_producer.account_id))
-                {
-                    self.last_val_announce_height = Some(epoch_height);
-                    let (hash, signature) = self.sign_announce_account(epoch_hash).unwrap();
-
-                    actix::spawn(
-                        self.network_actor
-                            .send(NetworkRequests::AnnounceAccount(AnnounceAccount::new(
->>>>>>> e58a1c88
                                 block_producer.account_id.clone(),
                                 next_epoch_id,
                                 self.node_id,
@@ -902,15 +797,9 @@
     fn sign_announce_account(&self, epoch_id: &EpochId) -> Result<(CryptoHash, Signature), ()> {
         if let Some(block_producer) = self.block_producer.as_ref() {
             let hash = AnnounceAccount::build_header_hash(
-<<<<<<< HEAD
                 &block_producer.account_id,
                 &self.node_id,
                 epoch_id,
-=======
-                block_producer.account_id.clone(),
-                self.node_id,
-                epoch,
->>>>>>> e58a1c88
             );
             let signature = block_producer.signer.sign(hash.as_ref());
             Ok((hash, signature))
@@ -939,33 +828,15 @@
 
     /// Create approval for given block or return none if not a block producer.
     fn get_block_approval(&mut self, block: &Block) -> Option<BlockApproval> {
-<<<<<<< HEAD
         let mut epoch_hash =
             self.runtime_adapter.get_epoch_id_from_prev_block(&block.hash()).ok()?;
-=======
-        let (mut epoch_hash, offset) = self
-            .runtime_adapter
-            .get_epoch_offset(block.header.inner.epoch_hash, block.header.inner.height + 1)
-            .ok()?;
->>>>>>> e58a1c88
         let next_block_producer_account =
             self.get_block_proposer(&epoch_hash, block.header.inner.height + 1);
         if let (Some(block_producer), Ok(next_block_producer_account)) =
             (&self.block_producer, &next_block_producer_account)
         {
             if &block_producer.account_id != next_block_producer_account {
-<<<<<<< HEAD
-                epoch_hash = block.header.epoch_id.clone();
-=======
-                // TODO: fix this suboptimal code
-                if offset == 0 {
-                    epoch_hash = self
-                        .runtime_adapter
-                        .get_epoch_offset(block.header.inner.prev_hash, block.header.inner.height)
-                        .ok()?
-                        .0;
-                }
->>>>>>> e58a1c88
+                epoch_hash = block.header.inner.epoch_id.clone();
                 if let Ok(validators) =
                     self.runtime_adapter.get_epoch_block_producers(&epoch_hash, &block.hash())
                 {
@@ -1091,7 +962,7 @@
             self.shards_mgr.prepare_transactions(shard_id, self.config.block_expected_weight)?;
         info!("Creating a chunk with {} transactions for shard {}", transactions.len(), shard_id);
 
-        let (_, receipts) = self.chain.get_outgoing_receipts_for_shard(
+        let ReceiptResponse(_, receipts) = self.chain.get_outgoing_receipts_for_shard(
             prev_block_hash,
             shard_id,
             last_header.height_included,
@@ -1169,27 +1040,18 @@
         }
 
         // Check that we are were called at the block that we are producer for.
-<<<<<<< HEAD
         let next_block_proposer = self.get_block_proposer(
             &self.runtime_adapter.get_epoch_id_from_prev_block(&head.last_block_hash).unwrap(),
             next_height,
         )?;
         println!("MOO Produce block {}? {:?} {:?}", next_block_proposer, last_height, next_height);
-=======
-        let (epoch_hash, _) = self
-            .runtime_adapter
-            .get_epoch_offset(head.last_block_hash, next_height)
-            .map_err(|e| Error::from(ErrorKind::Other(e.to_string())))?;
-
-        let next_block_proposer = self.get_block_proposer(&epoch_hash, next_height)?;
->>>>>>> e58a1c88
         if block_producer.account_id != next_block_proposer {
             info!(target: "client", "Produce block: chain at {}, not block producer for next block.", next_height);
             return Ok(());
         }
         let prev = self.chain.get_block_header(&head.last_block_hash)?;
         let prev_hash = prev.hash();
-        let prev_prev_hash = prev.prev_hash;
+        let prev_prev_hash = prev.inner.prev_hash;
 
         if self.runtime_adapter.is_next_block_epoch_start(&head.last_block_hash)? {
             if !self.chain.prev_block_is_caught_up(&prev_prev_hash, &prev_hash)? {
@@ -1215,12 +1077,8 @@
             == block_producer.account_id.clone();
         // If epoch changed, and before there was 2 validators and now there is 1 - prev_same_bp is false, but total validators right now is 1.
         let total_approvals =
-<<<<<<< HEAD
-            total_validators - max(if prev_same_bp { 1 } else { 2 }, total_validators);
+            total_validators - min(if prev_same_bp { 1 } else { 2 }, total_validators);
         let elapsed = self.last_block_processed.elapsed();
-=======
-            total_validators - min(if prev_same_bp { 1 } else { 2 }, total_validators);
->>>>>>> e58a1c88
         if self.approvals.len() < total_approvals
             && elapsed < self.config.max_block_production_delay
         {
@@ -1356,13 +1214,8 @@
         was_requested: bool,
     ) -> NetworkClientResponses {
         let hash = block.hash();
-<<<<<<< HEAD
-        info!(target: "client", "{:?} Received block {} <- {} at {} from {}", self.block_producer.as_ref().unwrap().account_id, hash, block.header.prev_hash, block.header.height, peer_id);
-        let prev_hash = block.header.prev_hash;
-=======
-        debug!(target: "client", "Received block {} at {} from {}", hash, block.header.inner.height, peer_id);
+        info!(target: "client", "{:?} Received block {} <- {} at {} from {}", self.block_producer.as_ref().unwrap().account_id, hash, block.header.inner.prev_hash, block.header.inner.height, peer_id);
         let prev_hash = block.header.inner.prev_hash;
->>>>>>> e58a1c88
         let provenance =
             if was_requested { near_chain::Provenance::SYNC } else { near_chain::Provenance::NONE };
         match self.process_block(ctx, block, provenance) {
@@ -1494,27 +1347,26 @@
         Ok(headers)
     }
 
-<<<<<<< HEAD
-=======
     /// Validate transaction and return transaction information relevant to ordering it in the mempool.
     fn validate_tx(&mut self, tx: SignedTransaction) -> Result<ValidTransaction, String> {
         let head = self.chain.head().map_err(|err| err.to_string())?;
-        let state_root = self
-            .chain
-            .get_post_state_root(&head.last_block_hash)
-            .map_err(|err| err.to_string())?
-            .clone();
-        if !check_tx_history(
-            self.chain.get_block_header(&tx.transaction.block_hash).ok(),
-            head.height,
-            self.config.transaction_validity_period,
-        ) {
-            return Err("Transaction has either expired or is from a different fork".to_string());
-        }
-        self.runtime_adapter.validate_tx(0, state_root, tx)
-    }
-
->>>>>>> e58a1c88
+        // IIIII
+        //        let state_root = self
+        //            .chain
+        //            .get_post_state_root(&head.last_block_hash)
+        //            .map_err(|err| err.to_string())?
+        //            .clone();
+        //        if !check_tx_history(
+        //            self.chain.get_block_header(&tx.transaction.block_hash).ok(),
+        //            head.height,
+        //            self.config.transaction_validity_period,
+        //        ) {
+        //            return Err("Transaction has either expired or is from a different fork".to_string());
+        //        }
+        //        self.runtime_adapter.validate_tx(0, state_root, tx)
+        Ok(ValidTransaction { transaction: tx })
+    }
+
     /// Check whether need to (continue) sync.
     fn needs_syncing(&self) -> Result<(bool, u64), near_chain::Error> {
         let head = self.chain.head()?;
@@ -1574,7 +1426,7 @@
         let header_head = self.chain.header_head()?;
         let mut sync_hash = header_head.prev_block_hash;
         for _ in 0..self.config.state_fetch_horizon {
-            sync_hash = self.chain.get_block_header(&sync_hash)?.prev_hash;
+            sync_hash = self.chain.get_block_header(&sync_hash)?.inner.prev_hash;
         }
         Ok(sync_hash)
     }
@@ -1682,11 +1534,7 @@
                 // Initial transition out of "syncing" state.
                 // Start by handling scheduling block production if needed.
                 let head = unwrap_or_run_later!(self.chain.head());
-<<<<<<< HEAD
                 self.check_send_announce_account(head.prev_block_hash);
-=======
-                self.check_send_announce_account(&head.last_block_hash, head.height);
->>>>>>> e58a1c88
                 self.handle_scheduling_block_production(
                     ctx,
                     head.last_block_hash,
@@ -1730,7 +1578,7 @@
                         let mut need_to_restart = false;
 
                         if let Ok(sync_block_header) = self.chain.get_block_header(&sync_hash) {
-                            let prev_hash = sync_block_header.prev_hash;
+                            let prev_hash = sync_block_header.inner.prev_hash;
 
                             if let Ok(current_epoch) =
                                 self.runtime_adapter.get_epoch_id_from_prev_block(&prev_hash)
@@ -1786,7 +1634,7 @@
                         {
                             if fetch_block {
                                 if let Ok(header) = self.chain.get_block_header(&sync_hash) {
-                                    let prev_hash = header.prev_hash;
+                                    let prev_hash = header.inner.prev_hash;
                                     self.request_block_by_hash(prev_hash, peer_info.peer_info.id);
                                 }
                             }
@@ -1919,77 +1767,37 @@
         // TODO: Access runtime adapter only once to find the position and public key.
 
         // If given account is not current block proposer.
-<<<<<<< HEAD
-        let position = match self.get_epoch_block_proposers(&header.epoch_id, &hash) {
+        let position = match self.get_epoch_block_proposers(&header.inner.epoch_id, &hash) {
             Ok(validators) => {
                 let position = validators.iter().position(|x| &(x.0) == account_id);
                 if let Some(idx) = position {
                     if !validators[idx].1 {
                         idx
-=======
-        let position =
-            match self.get_epoch_block_proposers(&header.inner.epoch_hash, &header.hash()) {
-                Ok(validators) => {
-                    let position = validators.iter().position(|x| &(x.0) == account_id);
-                    if let Some(idx) = position {
-                        if !validators[idx].1 {
-                            idx
-                        } else {
-                            return false;
-                        }
->>>>>>> e58a1c88
                     } else {
                         return false;
                     }
-                }
-                Err(err) => {
-                    error!(target: "client", "Block approval error: {}", err);
+                } else {
                     return false;
                 }
-<<<<<<< HEAD
             }
             Err(err) => {
-                error!(target: "client", "Error: {}", err);
+                error!(target: "client", "Block approval error: {}", err);
                 return false;
             }
         };
         // Check signature is correct for given validator.
-        if let ValidatorSignatureVerificationResult::Invalid = self
-            .runtime_adapter
-            .verify_validator_signature(&header.epoch_id, account_id, hash.as_ref(), signature)
+        if let ValidatorSignatureVerificationResult::Invalid =
+            self.runtime_adapter.verify_validator_signature(
+                &header.inner.epoch_id,
+                account_id,
+                hash.as_ref(),
+                signature,
+            )
         {
-=======
-            };
-        // Check signature is correct for given validator.
-        if !self.runtime_adapter.check_validator_signature(
-            &header.inner.epoch_hash,
-            account_id,
-            hash.as_ref(),
-            signature,
-        ) {
->>>>>>> e58a1c88
             return false;
         }
         debug!(target: "client", "Received approval for {} from {}", hash, account_id);
         self.approvals.insert(position, signature.clone());
         true
     }
-<<<<<<< HEAD
-=======
-
-    fn state_request(
-        &mut self,
-        shard_id: ShardId,
-        hash: CryptoHash,
-    ) -> Result<(Vec<u8>, Vec<Receipt>), near_chain::Error> {
-        let header = self.chain.get_block_header(&hash)?;
-        let prev_hash = header.inner.prev_hash;
-        let payload = self
-            .runtime_adapter
-            .dump_state(shard_id, header.inner.prev_state_root)
-            .map_err(|err| ErrorKind::Other(err.to_string()))?;
-        let receipts = self.chain.get_receipts(&prev_hash)?.clone();
-        Ok((payload, receipts))
-    }
->>>>>>> e58a1c88
 }