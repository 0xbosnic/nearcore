#![doc = include_str!("../README.md")]

<<<<<<< HEAD
#[cfg(test)]
mod tests;

pub mod cache;
=======
mod cache;
>>>>>>> 815a805a
mod errors;
mod imports;
#[cfg(feature = "wasmer0_vm")]
mod memory;
mod preload;
pub mod prepare;
<<<<<<< HEAD
pub mod runner;

=======
mod runner;
#[cfg(test)]
mod tests;
mod vm_kind;
#[cfg(feature = "wasmer2_vm")]
mod wasmer2_runner;
>>>>>>> 815a805a
#[cfg(feature = "wasmer0_vm")]
mod wasmer_runner;
#[cfg(feature = "wasmtime_vm")]
mod wasmtime_runner;

pub use near_vm_errors::VMError;
pub use near_vm_logic::with_ext_cost_counter;

pub use cache::get_contract_cache_key;
pub use cache::precompile_contract;
pub use cache::precompile_contract_vm;
pub use cache::MockCompiledContractCache;
pub use preload::{ContractCallPrepareRequest, ContractCallPrepareResult, ContractCaller};
pub use runner::{run, VM};

/// This is public for internal experimentation use only, and should otherwise be considered an
/// implementation detail of `near-vm-runner`.
#[doc(hidden)]
pub mod internal {
    pub use crate::vm_kind::VMKind;
}<|MERGE_RESOLUTION|>--- conflicted
+++ resolved
@@ -1,30 +1,22 @@
 #![doc = include_str!("../README.md")]
 
-<<<<<<< HEAD
 #[cfg(test)]
 mod tests;
 
 pub mod cache;
-=======
-mod cache;
->>>>>>> 815a805a
 mod errors;
 mod imports;
 #[cfg(feature = "wasmer0_vm")]
 mod memory;
 mod preload;
 pub mod prepare;
-<<<<<<< HEAD
 pub mod runner;
 
-=======
-mod runner;
 #[cfg(test)]
 mod tests;
 mod vm_kind;
 #[cfg(feature = "wasmer2_vm")]
 mod wasmer2_runner;
->>>>>>> 815a805a
 #[cfg(feature = "wasmer0_vm")]
 mod wasmer_runner;
 #[cfg(feature = "wasmtime_vm")]
