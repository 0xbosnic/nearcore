[package]
name = "runtime-params-estimator"
version = "3.0.0"
authors = ["Near Inc <hello@nearprotocol.com>"]
edition = "2018"

[[bin]]
name = "runtime-params-estimator"
required-features = ["costs_counting"]

[dependencies]
indicatif = "0.15.0"
tempfile = "3"
rand = "0.7.3"
rand_xorshift = "0.2"
gnuplot = "0.0.37"
serde_json = "1"
csv = "1.1.3"
clap = "=3.0.0-beta.2"
borsh = "0.9"
num-rational = "0.3"
anyhow = "1"
chrono = "0.4"

<<<<<<< HEAD
near-test-contracts = { path = "../../runtime/near-test-contracts" }
=======
genesis-populate = { path = "../../genesis-tools/genesis-populate"}
>>>>>>> 4e761c5b
near-chain-configs = { path = "../../core/chain-configs" }
near-crypto = { path = "../../core/crypto" }
near-vm-logic = {path = "../../runtime/near-vm-logic"  }
near-vm-runner = {path = "../../runtime/near-vm-runner" }
node-runtime = { path = "../../runtime/runtime" }
near-store = { path = "../../core/store" }
near-primitives = { path = "../../core/primitives" }
near-test-contracts = { path = "../../runtime/near-test-contracts" }

testlib = { path = "../../test-utils/testlib" }
state-viewer = { path = "../../test-utils/state-viewer" }
nearcore = { path = "../../nearcore" }
rocksdb = "0.16.0"
glob = "0.3.0"
walrus = "0.18.0"
hex = "0.4"
cfg-if = "1"
once_cell = "1"
num-traits = "0.2.12"
libc = "0.2.81"
wat = "1.0"

[dev-dependencies]
near-logger-utils = {path = "../../test-utils/logger"}

[features]
default = ["costs_counting"]
costs_counting = ["near-vm-logic/costs_counting"]
# Required feature for proper config, but can't be enabled by default because it is leaked to other release crates.
required = ["costs_counting", "near-vm-runner/no_cpu_compatibility_checks", "no_cache"]
no_cache = ["node-runtime/no_cache", "near-store/no_cache"]
wasmtime = ["near-vm-runner/wasmtime_default"]
lightbeam = ["wasmtime", "near-vm-runner/lightbeam"]
nightly_protocol = ["near-primitives/nightly_protocol"]
nightly_protocol_features = ["protocol_feature_alt_bn128"]
protocol_feature_alt_bn128 = [
    "near-vm-logic/protocol_feature_alt_bn128",
    "near-vm-runner/protocol_feature_alt_bn128",
    "node-runtime/protocol_feature_alt_bn128",
    "testlib/protocol_feature_alt_bn128",
    "nearcore/protocol_feature_alt_bn128",
]
sandbox = ["node-runtime/sandbox", "state-viewer/sandbox"]<|MERGE_RESOLUTION|>--- conflicted
+++ resolved
@@ -22,11 +22,7 @@
 anyhow = "1"
 chrono = "0.4"
 
-<<<<<<< HEAD
-near-test-contracts = { path = "../../runtime/near-test-contracts" }
-=======
 genesis-populate = { path = "../../genesis-tools/genesis-populate"}
->>>>>>> 4e761c5b
 near-chain-configs = { path = "../../core/chain-configs" }
 near-crypto = { path = "../../core/crypto" }
 near-vm-logic = {path = "../../runtime/near-vm-logic"  }
