use std::fs::File;
use std::io::Read;
use std::path::Path;

use borsh::BorshDeserialize;

use near_chain_configs::Genesis;
use near_primitives::receipt::Receipt;
use near_primitives::test_utils::MockEpochInfoProvider;
use near_primitives::transaction::{ExecutionStatus, SignedTransaction};
use near_primitives::types::{Gas, MerkleHash, StateRoot};
use near_primitives::version::PROTOCOL_VERSION;
use near_store::{create_store, ColState, ShardTries};
use near_vm_logic::VMLimitConfig;
use neard::get_store_path;
use node_runtime::cache::StoreCompiledContractCache;
use node_runtime::config::RuntimeConfig;
use node_runtime::{ApplyState, Runtime};
use std::sync::Arc;

const STATE_DUMP_FILE: &str = "state_dump";
const GENESIS_ROOTS_FILE: &str = "genesis_roots";

pub struct RuntimeTestbed {
    /// Directory where we temporarily keep the storage.
    #[allow(dead_code)]
    workdir: tempfile::TempDir,
    pub tries: ShardTries,
    pub root: MerkleHash,
    pub runtime: Runtime,
    pub genesis: Genesis,
    prev_receipts: Vec<Receipt>,
    apply_state: ApplyState,
    epoch_info_provider: MockEpochInfoProvider,
}

impl RuntimeTestbed {
    /// Copies dump from another directory and loads the state from it.
    pub fn from_state_dump(dump_dir: &Path) -> Self {
        let workdir = tempfile::Builder::new().prefix("runtime_testbed").tempdir().unwrap();
        println!("workdir {}", workdir.path().to_str().unwrap());
        let store = create_store(&get_store_path(workdir.path()));
        let tries = ShardTries::new(store.clone(), 1);

        let genesis = Genesis::from_file(dump_dir.join("genesis.json"));
        let mut state_file = dump_dir.to_path_buf();
        state_file.push(STATE_DUMP_FILE);
        store.load_from_file(ColState, state_file.as_path()).expect("Failed to read state dump");
        let mut roots_files = dump_dir.to_path_buf();
        roots_files.push(GENESIS_ROOTS_FILE);
        let mut file = File::open(roots_files).expect("Failed to open genesis roots file.");
        let mut data = vec![];
        file.read_to_end(&mut data).expect("Failed to read genesis roots file.");
        let state_roots: Vec<StateRoot> =
            BorshDeserialize::try_from_slice(&data).expect("Failed to deserialize genesis roots");
        assert!(state_roots.len() <= 1, "Parameter estimation works with one shard only.");
        assert!(!state_roots.is_empty(), "No state roots found.");
        let root = state_roots[0];

        let mut runtime_config = RuntimeConfig::default();

        runtime_config.wasm_config.limit_config = VMLimitConfig {
            max_total_log_length: u64::max_value(),
            max_number_registers: u64::max_value(),
            max_gas_burnt: u64::max_value(),
            max_register_size: u64::max_value(),
            max_number_logs: u64::max_value(),

            max_actions_per_receipt: u64::max_value(),
            max_promises_per_function_call_action: u64::max_value(),
            max_number_input_data_dependencies: u64::max_value(),

            max_total_prepaid_gas: u64::max_value(),
            max_number_bytes_method_names: u64::max_value(),

            ..Default::default()
        };

        let runtime = Runtime::new();
        let prev_receipts = vec![];

        let apply_state = ApplyState {
            // Put each runtime into a separate shard.
            block_index: 0,
            // Epoch length is long enough to avoid corner cases.
            last_block_hash: Default::default(),
            epoch_id: Default::default(),
            epoch_height: 0,
            gas_price: 0,
            block_timestamp: 0,
            gas_limit: None,
            random_seed: Default::default(),
            current_protocol_version: PROTOCOL_VERSION,
            config: Arc::new(runtime_config),
<<<<<<< HEAD
            cache: Some(Arc::new(StoreCompiledContractCache { store: tries.get_store() })),
=======
            evm_chain_id: near_chain_configs::TEST_EVM_CHAIN_ID,
>>>>>>> f8cdfa34
        };
        Self {
            workdir,
            tries,
            root,
            runtime,
            prev_receipts,
            apply_state,
            epoch_info_provider: MockEpochInfoProvider::default(),
            genesis,
        }
    }

    pub fn process_block(
        &mut self,
        transactions: &[SignedTransaction],
        allow_failures: bool,
    ) -> Gas {
        let apply_result = self
            .runtime
            .apply(
                self.tries.get_trie_for_shard(0),
                self.root,
                &None,
                &self.apply_state,
                &self.prev_receipts,
                transactions,
                &self.epoch_info_provider,
            )
            .unwrap();

        let (store_update, root) = self.tries.apply_all(&apply_result.trie_changes, 0).unwrap();
        self.root = root;
        store_update.commit().unwrap();
        self.apply_state.block_index += 1;

        let mut total_burnt_gas = 0;
        if !allow_failures {
            for outcome in &apply_result.outcomes {
                total_burnt_gas += outcome.outcome.gas_burnt;
                match &outcome.outcome.status {
                    ExecutionStatus::Failure(e) => panic!("Execution failed {:#?}", e),
                    _ => (),
                }
            }
        }
        self.prev_receipts = apply_result.outgoing_receipts;
        total_burnt_gas
    }

    pub fn process_blocks_until_no_receipts(&mut self, allow_failures: bool) {
        while !self.prev_receipts.is_empty() {
            self.process_block(&[], allow_failures);
        }
    }
}<|MERGE_RESOLUTION|>--- conflicted
+++ resolved
@@ -92,11 +92,8 @@
             random_seed: Default::default(),
             current_protocol_version: PROTOCOL_VERSION,
             config: Arc::new(runtime_config),
-<<<<<<< HEAD
             cache: Some(Arc::new(StoreCompiledContractCache { store: tries.get_store() })),
-=======
             evm_chain_id: near_chain_configs::TEST_EVM_CHAIN_ID,
->>>>>>> f8cdfa34
         };
         Self {
             workdir,
